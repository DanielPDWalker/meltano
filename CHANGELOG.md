# CHANGELOG

All notable changes to this project will be documented in this file.
This project adheres to [Semantic Versioning](http://semver.org/) and [Keep a Changelog](http://keepachangelog.com/).

## Unreleased

---

### New

### Changes

<<<<<<< HEAD
- [#1192](https://gitlab.com/meltano/meltano/issues/1192) Improve helper notes associated with each Extract, Load, and Transform step to better communicate the purpose of each
=======
- [#1201](https://gitlab.com/meltano/meltano/issues/1201) Improved "Auto Advance" messaging regarding Entity Selection. We also doubled the default toast time to improve likelihood of reading feedback.
>>>>>>> 12909ccc

### Fixes

- [#1258](https://gitlab.com/meltano/meltano/issues/1258) Fix format of custom extractor's capabilities in meltano.yml
- [#1215](https://gitlab.com/meltano/meltano/issues/1215) Fix intercom documentation footer overlap issue.
- [#1215](https://gitlab.com/meltano/meltano/issues/1215) Fix YouTube iframes to be responsive (resolves unwanted side-effect of horizontal scrollbar at mobile/tablet media queries)

<<<<<<< HEAD
### Breaks

=======
>>>>>>> 12909ccc
## 1.4.0 - (2019-11-04)

---

### New

- [#1208](https://gitlab.com/meltano/meltano/issues/1208) Add description to `Plugin` definition and updated `discovery.yml` and UI to consume it
- [#1195](https://gitlab.com/meltano/meltano/issues/1195) Add temporary message in configuration communicating their global nature until "Profiles" are implemented
- [#1245](https://gitlab.com/meltano/meltano/issues/1245) Add detailed information on the documentation about events tracked by Meltano when Anonymous Usage Data tracking is enabled.
- [#1228](https://gitlab.com/meltano/meltano/issues/1228) Add preselections of the first column and aggregate of base table to initialize Analyze with data by default.

### Changes

- [#1244](https://gitlab.com/meltano/meltano/issues/1244) Add instructions on how to deactivate a virtual environment
- [#1126](https://gitlab.com/meltano/meltano/issues/1126) Minor UI updates to improve clarity around Schedule step and Manual vs Orchestrated runs
- [#1210](https://gitlab.com/meltano/meltano/issues/1210) Improved SQLite loader configuration context (name and description)
- [#1185](https://gitlab.com/meltano/meltano/issues/1185) Remove majority of unimplemented placeholder UI buttons
- [#1166](https://gitlab.com/meltano/meltano/issues/1166) Clarify in documentation that plugin configuration is stored in the `.meltano` directory, which is in `.gitignore`.
- [#1200](https://gitlab.com/meltano/meltano/issues/1200) Link to new Getting Help documentation section instead of issue tracker where appropriate

- [#1227](https://gitlab.com/meltano/meltano/issues/1227) Update Notebook `MainNav` link to jump to our Jupyter Notebook docs

### Fixes

- [#1075](https://gitlab.com/meltano/meltano/issues/1075) Fix a bug that caused `target-csv` to fail.
- [#1233](https://gitlab.com/meltano/meltano/issues/1233) Fix the Design page failing to load a Design that has timeframes on the base table
- [#1187](https://gitlab.com/meltano/meltano/issues/1187) Updated configuration to support `readonly` kind to prevent unwanted editing
- [#1187](https://gitlab.com/meltano/meltano/issues/1187) Updated configuration to setting resets to prevent unwanted editing
- [#1187](https://gitlab.com/meltano/meltano/issues/1187) Updated configuration to conditionally reset certain settings to prevent unwanted editing
- [#1187](https://gitlab.com/meltano/meltano/issues/1187) Updated configuration to prevent unwanted editing until we handle this properly with role-based access control
- [#1187](https://gitlab.com/meltano/meltano/issues/1187) Updated certain connector configuration settings with a `readonly` flag to prevent unwanted editing in the UI. This is temporary and will be removed when we handle this properly with role-based access control.
- [#1198](https://gitlab.com/meltano/meltano/issues/1198) Fix "More Info." link in configuration to properly open a new tab via `target="_blank"`

- [#1229](https://gitlab.com/meltano/meltano/issues/1229) Improve extractor schema autodiscovery error messages and don't attempt autodiscovery when it is known to not be supported, like in the case of tap-gitlab
- [#1207](https://gitlab.com/meltano/meltano/issues/1207) Updated all screenshots in Getting Started Guide to reflect the most current UI

## 1.3.0 - (2019-10-28)

---

### New

- [#991](https://gitlab.com/meltano/meltano/issues/991) Add e2e tests for simple sqlite-carbon workflow
- [#1103](https://gitlab.com/meltano/meltano/issues/1103) Add Intercom to Meltano.com to interact with our users in real-time
- [#1130](https://gitlab.com/meltano/meltano/issues/1130) Add Tutorial for extracting data from Google Analytics and loading the extracted data to Postgres
- [#1168](https://gitlab.com/meltano/meltano/issues/1168) Speedrun video added to home page and new release issue template
- [#1182](https://gitlab.com/meltano/meltano/issues/1182) Add `null`able date inputs so optional dates aren't incorrectly required in validation
- [#1169](https://gitlab.com/meltano/meltano/issues/1169) Meltano now generates the dbt documentation automatically

### Changes

- [!1061](https://gitlab.com/meltano/meltano/merge_requests/1061) Update the Getting Started Guide and the Meltano.com documentation with the new UI and information about job logging and how to find the most recent run log of a pipeline.
- [#1213](https://gitlab.com/meltano/meltano/issues/1213) Add VuePress use and benefits to documentation
- [#922](https://gitlab.com/meltano/meltano/issues/922) Document the importance of transformations and how to get started
- [#1167](https://gitlab.com/meltano/meltano/issues/1167) Iterate on docs to improve readability and content updates

### Fixes

- [#1173](https://gitlab.com/meltano/meltano/issues/1173) Fix `sortBy` drag-and-drop bug in Analyze by properly using `tryAutoRun` vs. `runQuery`
- [#1079](https://gitlab.com/meltano/meltano/issues/1079) `meltano elt` will now run in isolation under `.meltano/run/elt`
- [#1204](https://gitlab.com/meltano/meltano/issues/1204) move project creation steps out of the local installation section of the docs and into the Getting Started Guide
- [#782](https://gitlab.com/meltano/meltano/issues/782) Update timeframe label and fix timeframe attributes to properly display in the Result Table

## 1.2.1 - (2019-10-22)

---

### New

- [#1123](https://gitlab.com/meltano/meltano/issues/1123) Add first-class "Submit Issue" CTA to help expedite resolution when a running job fails. Also updated the "Log" CTA in the Pipelines UI to reflect a failed state.

### Fixes

- [#1172](https://gitlab.com/meltano/meltano/issues/1172) Fix analytics issue related to app version

## 1.2.0 - (2019-10-21)

---

### New

- [#1121](https://gitlab.com/meltano/meltano/issues/1121) Add ability to configure listen address of Meltano and Airflow
- [#1022](https://gitlab.com/meltano/meltano/issues/1022) Add "Autorun Query" toggle and persist the user's choice across sessions
- [#1060](https://gitlab.com/meltano/meltano/issues/1060) Auto advance to Job Log from Pipeline Schedule creation
- [#1111](https://gitlab.com/meltano/meltano/issues/1111) Auto advance to Loader installation step when an extractor lacks entity selection

### Changes

- [#1013](https://gitlab.com/meltano/meltano/issues/1013) Toast initialization and analytics initialization cleanup

### Fixes

- [#1050](https://gitlab.com/meltano/meltano/issues/1050) Fix a bug where the Job log would be created before the `transform` are run.
- [#1122](https://gitlab.com/meltano/meltano/issues/1122) `meltano elt` will now properly run when using `target-snowflake`.
- [#1159](https://gitlab.com/meltano/meltano/issues/1159) Minor UI fixes (proper `MainNav` Model icon active color during Analyze route match & "Run" auto query related cleanup) and `...NameFromRoute` refactor renaming cleanup

## 1.1.0 - (2019-10-16)

---

### New

- [#1106](https://gitlab.com/meltano/meltano/issues/1106) Add description metadata to the GitLab extractor's Ultimate License configuration setting
- [#1057](https://gitlab.com/meltano/meltano/issues/1057) Auto advance to Entity Selection when an extractor lacks configuration settings
- [#51](https://gitlab.com/meltano/meltano-marketing/issues/51) Update Google Analytics to track `appVersion`, custom `projectId`, and to properly use the default `clientId`. The CLI also now uses `client_id` to differentiate between a CLI client id (not versioned) and the project id (versioned).
- [#1012](https://gitlab.com/meltano/meltano/issues/1012) Add intelligent autofocus for improved UX in both Extractor and Loader configuration
- [#758](https://gitlab.com/meltano/meltano/issues/758) Update 'meltano permissions' to add --full-refresh command to revoke all privileges prior to granting
- [#1113](https://gitlab.com/meltano/meltano/issues/1113) Update 'meltano permissions' to have the ability to find all schemas matching a partial name such as `snowplow_*`
- [#1114](https://gitlab.com/meltano/meltano/issues/1114) Update 'meltano permissions' to include the OPERATE privilege for Snowflake warehouse

### Changes

- Compress meltano-logo.png
- [#1080](https://gitlab.com/meltano/meltano/issues/1080) Temporarily disable Intercom until userId strategy is determined
- [#1058](https://gitlab.com/meltano/meltano/issues/1058) Updated the selected state of grouped buttons to fill vs. stroke. Updated the docs to reflect the reasoning to ensure consistency in Meltano's UI visual language
- [#1068](https://gitlab.com/meltano/meltano/issues/1068) Replace dogfooding term in docs to speedrun
- [#1101](https://gitlab.com/meltano/meltano/issues/1101) Add new tour video to home page
- [#1101](https://gitlab.com/meltano/meltano/issues/1101) Update design to improve readability and contrast
- [#1115](https://gitlab.com/meltano/meltano/issues/1115) Update 'meltano permissions' to not require an identially named role for a given user

### Fixes

- [#1120](https://gitlab.com/meltano/meltano/issues/1120) Fix a concurrency bug causing `meltano select` to crash.
- [#1086](https://gitlab.com/meltano/meltano/issues/1086) Fix a concurrency issue when the `meltano.yml` file was updated.
- [#1112](https://gitlab.com/meltano/meltano/issues/1112) Fix the "Run" button to improve UX by properly reflecting the running state for auto-running queries
- [#1023](https://gitlab.com/meltano/meltano/issues/1023) Fix last vuex mutation warning with editable `localConfiguration` clone approach

### Breaks

## 1.0.1 - (2019-10-07)

---

### Fixes

- Patch technicality due to PyPi limitation (v1 already existed from a publish mistake seven+ months ago) with needed changelog New/Changes/Fixes section headers

## 1.0.0 - (2019-10-07)

---

### New

- [#1020](https://gitlab.com/meltano/meltano/issues/1020) Update Command Line Tools documentation to reflect a standard format with opportunities for improvement in the future
- [#524](https://gitlab.com/meltano/meltano/issues/524) There is a new Plugins section on the site to contain all ecosystem related libraries (i.e., extractors, loaders, etc.)

### Changes

- [#1087](https://gitlab.com/meltano/meltano/issues/1087) Fix `meltano select` not seeding the database when run as the first command.
- [#1090](https://gitlab.com/meltano/meltano/issues/1090) Update the namespace for all plugins. Also the default schema used will go back to including the `tap_` prefix to avoid conflicts with existing schemas (e.g. a local `gitlab` or `salesforce` schema). This also fixes `tap-csv` and `tap-google-analytics` not properly working after the latest Meltano release.
- [#1047](https://gitlab.com/meltano/meltano-marketing/issues/1047) Fix a bug where some configuration values were not redacted

### Fixes

### Breaks

- [#1085](https://gitlab.com/meltano/meltano/issues/1085) Fix Analyze model dropdown to properly reflect installed `models`
- [#1089](https://gitlab.com/meltano/meltano/issues/1089) Properly re-initialize the Analyze page after a new analysis is selected during an existing analysis (this issue surfaced due to the recent Analyze dropdown CTAs addition which enables an analysis change during an existing one)
- [#1092](https://gitlab.com/meltano/meltano/issues/1092) Fix async condition so the design store's `defaultState` is properly applied before loading a new design via `initializeDesign`

## 0.44.1 - (2019-10-03)

---

### New

- [#51](https://gitlab.com/meltano/meltano-marketing/issues/51) Add Google Analytics tracking acknowledgment in the UI
- [#926](https://gitlab.com/meltano/meltano/issues/926) Add step-by-step intructions for using the DigitalOcean one-click installer
- [#1076](https://gitlab.com/meltano/meltano/issues/1076) Enable Log button in pipelines UI after route change or hard refresh if a matching log exists
- [#1067](https://gitlab.com/meltano/meltano/issues/1067) Add Model landing page and update Analyze main navigation to a dropdown displaying the various analysis CTAs associated with each model
- [#1080](https://gitlab.com/meltano/meltano/issues/1080) Add live chat support on Meltano.com website using Intercom.io

### Changes

- [#1069](https://gitlab.com/meltano/meltano/issues/1069) Meltano will now use the schedule's name to run incremental jobs
- [#926](https://gitlab.com/meltano/meltano/issues/926) Move manual DigitalOcean Droplet configuration instructions to advanced tutorials
- Collapse Installation docs into a single section

### Fixes

- [#1071](https://gitlab.com/meltano/meltano/issues/1071) Fix `rehydratePollers` so the UI reflects running jobs after a hard refresh or route change (this surfaced from the recent [!963](https://gitlab.com/meltano/meltano/merge_requests/963) change)
- [#1075](https://gitlab.com/meltano/meltano/issues/1075) Fix an issue where `meltano elt` would fail when a previous job was found

## 0.44.0 - (2019-09-30)

---

### New

- [#950](https://gitlab.com/meltano/meltano/issues/950) Removed the Analyze connection configuration: Meltano will now infer connections out of each loader configuration.
- [#1002](https://gitlab.com/meltano/meltano/issues/1002) Analyze UI now displays the Topic's (analysis model's) description text if applicable
- [#1032](https://gitlab.com/meltano/meltano/issues/1032) Add 'Model' and 'Notebook' to main navigation to communicate that Meltano plans to empower users with modeling and notebooking functionality
- [#949](https://gitlab.com/meltano/meltano/issues/949) Add "Log" button and dedicated sub-UI for tracking an ELT run's status more granularly

- [#932](https://gitlab.com/meltano/meltano/issues/932) Meltano can now be upgraded from the UI directly.

### Changes

- [#1045](https://gitlab.com/meltano/meltano/issues/1045) Make it clear that 'meltano add' is not hanging while installing plugins
- [#1000](https://gitlab.com/meltano/meltano/issues/1000) Update Getting Started guide with updated screenshots and content
- [#854](https://gitlab.com/meltano/meltano/issues/854) Charts now use pretty labels rather than the ID
- [#1011](https://gitlab.com/meltano/meltano/issues/1011) Removed "Catch-up Date" in favor of default "Start Date" of extractor
- [#578](https://gitlab.com/meltano/meltano/issues/578) Remove support for `tap-zuora`.
- [#1002](https://gitlab.com/meltano/meltano/issues/1002) Update `discovery.yml` with explicit `kind: password` metadata (we infer and set input types of `password` as a safeguard, but the explicit setting is preferred)
- [#1049](https://gitlab.com/meltano/meltano/issues/1049) Change default `target-sqlite` database name to `warehouse` to not conflict with system database
- [#949](https://gitlab.com/meltano/meltano/issues/949) Update the way Meltano handles logs for ELT runs: Every elt run is logged in `.meltano/run/logs/{job_id}/elt_{timestamp}.log`. That allows Meltano to keep logs for multiple, or even concurrent, elt runs with the same `job_id`.
- [#949](https://gitlab.com/meltano/meltano/issues/949) Update "Create Pipeline" redirect logic based on the previous route being 'transforms' (this is a UX win setting up the user with the sub-UI for the next logical step vs. requiring a manual "Create" click)
- [#1051](https://gitlab.com/meltano/meltano/issues/1051) Automatically set SQLALCHEMY_DATABASE_URI config to system database URI

### Fixes

- [#1004](https://gitlab.com/meltano/meltano/issues/1004) Fix error when deselecting last attribute in Analyze
- [#1048](https://gitlab.com/meltano/meltano/issues/1048) Fix various actions that should have been mutations and did minor code convention cleanup
- [#1063](https://gitlab.com/meltano/meltano/issues/1063) Fix the "Explore" button link in Dashboards to properly account for the `namespace`

### Breaks

- [#1051](https://gitlab.com/meltano/meltano/issues/1051) Remove MELTANO_BACKEND e.a. in favor of --uri CLI option and MELTANO_DATABASE_URI env var
- [#1052](https://gitlab.com/meltano/meltano/issues/1052) Move system database into `.meltano` directory to indicate it is owned by the app and not supposed to be messed with directly by users

## 0.43.0 - (2019-09-23)

---

### New

- [#1014](https://gitlab.com/meltano/meltano/issues/1014) Meltano now logs all output from each `meltano elt` run in a log file that uses the unique job*id of the run. It can be found in `.meltano/run/logs/elt*{job_id}.log`.
- [#1014](https://gitlab.com/meltano/meltano/issues/1014) Meltano now logs all output from each `meltano elt` run in a log file that uses the unique job*id of the run. It can be found in `.meltano/run/logs/elt*{job_id}.log`.
- [#1014](https://gitlab.com/meltano/meltano/issues/1014) Meltano now logs all output from each `meltano elt` run in a log file that uses the unique `job_id` of the run. It can be found in `.meltano/run/logs/elt*{job_id}.log`.
- [#955](https://gitlab.com/meltano/meltano/issues/955) Establish baseline for demo day and how they should be run

### Changes

- [#891](https://gitlab.com/meltano/meltano/issues/891) Contributors can run webapp from root directory

### Fixes

- [#1005](https://gitlab.com/meltano/meltano/issues/1005) Fix installed plugins endpoints listing identically named plugins of different types under wrong type

## 0.42.1 - (2019-09-19)

---

### Changes

- [#987](https://gitlab.com/meltano/meltano/issues/987) Update routing to match labels (verbs vs. nouns) in effort to subtly reinforce action taking vs. solely "thing" management
- [#960](https://gitlab.com/meltano/meltano/issues/960) Improve UX by instantly displaying extractor and loader configuration UIs based on "Install" or "Configure" interaction as opposed to the prior delay (side effect of async `addPlugin`)
- [#996](https://gitlab.com/meltano/meltano/issues/996) Update conditional UI analytics stats tracking at runtime vs. build-time by sourcing state from the same backend `send_anonymous_usage_stats` flag

### Fixes

- [#992](https://gitlab.com/meltano/meltano/issues/992) Fix missing GA scripts
- [#989](https://gitlab.com/meltano/meltano/issues/989) Fix UI/UX documentation regarding recent removal of `view-header`
- [#994](https://gitlab.com/meltano/meltano/issues/994) Fix stale Pipelines Count in main navigation Pipeline badge
- [#999](https://gitlab.com/meltano/meltano/issues/999) Update yarn dependencies to resolve peer dependency warning
- [#1008](https://gitlab.com/meltano/meltano/issues/1008) Fix error on "Create Pipeline Schedule" modal when no plugins have been installed
- [#1015](https://gitlab.com/meltano/meltano/issues/1008) Support SQLite database name with and without '.db' extension
- [#1007](https://gitlab.com/meltano/meltano/issues/1007) Fix pipeline with failed job not being regarded as having completed
- [#998](https://gitlab.com/meltano/meltano/issues/998) Update Analyze UI with conditional loading indicator to prevent query generation prior to connection dialects being loaded (this solution is still useful for when inference supercedes our current manual dialect selection solution)
- [#1009](https://gitlab.com/meltano/meltano/issues/1009) Fix default ConnectorSettings validation to account for `false` (unchecked) checkbox values

### Breaks

## 0.42.0 - (2019-09-16)

---

### New

- [#976](https://gitlab.com/meltano/meltano/issues/976) Route changes will update page title in the web app

### Changes

- [Marketing #48](https://gitlab.com/meltano/meltano-marketing/issues/48) Update newsletter subscription links to redirect to our new newsletter [hosted by Substack](https://meltano.substack.com)

### Fixes

- [#965](https://gitlab.com/meltano/meltano/issues/965) Fix a regression that prevented the Meltano UI to reach the Meltano API when using an external hostname.
- [#986](https://gitlab.com/meltano/meltano/issues/986) Fix an issue where the Orchestration page would not show Airflow even when it was installed.
- [#969](https://gitlab.com/meltano/meltano/issues/969) Fix an issue where the Meltano Analyze connection would not respect the `port` configuration.
- [#964](https://gitlab.com/meltano/meltano/issues/964) Fix copy button overlap issue with top navigation
- [#970](https://gitlab.com/meltano/meltano/issues/970) Fix Meltano's m5o parser and compiler to properly namespace and isolate the definitions of different custom and packaged Topics.

## 0.41.0 - (2019-09-09)

---

### New

- [#980](https://gitlab.com/meltano/meltano/issues/980) Add Cypress for e2e testing pipeline
- [#579](https://gitlab.com/meltano/meltano/issues/579) Add `meltano schedule list` to show a project's schedules
- [#942](https://gitlab.com/meltano/meltano/issues/942) Add progress bars on various routes to improve UX feedback
- [#779](https://gitlab.com/meltano/meltano/issues/779) Add various UI polish details regarding iconography use, preloading feedback, breadcrumbs, container styling, navigation, and sub-navigation

### Changes

- [#906](https://gitlab.com/meltano/meltano/issues/906) `meltano ui` will now run in `production` per default

- [#942](https://gitlab.com/meltano/meltano/issues/942) Update Analyze Connections UI to match configuration-as-modal pattern for UX consistency regarding configuration
- [#779](https://gitlab.com/meltano/meltano/issues/779) Update all "This feature is queued..." temporary UI buttons to link to the Meltano repo issues page with a contextual search term

## 0.40.0 - (2019-09-04)

---

### New

- [#927](https://gitlab.com/meltano/meltano/issues/927) Document how to manually set up a Meltano Droplet on DigitalOcean

- [#916](https://gitlab.com/meltano/meltano/issues/916) Add Transform step as first-class and adjacent step to Extract and Load
- [#916](https://gitlab.com/meltano/meltano/issues/916) Improve Create Pipeline Schedule default selection UX by leveraging "ELT recents" concept
- [#936](https://gitlab.com/meltano/meltano/issues/936) Add "Refresh Airflow" button in Orchestrate to bypass route change or full-page refresh when iframe doesn't initially inflate as expected (this will likely be automated once the root cause is determined)
- [#899](https://gitlab.com/meltano/meltano/issues/899) Add deep linking improvements to reports and dashboards to better facilitate sharing
- [#899](https://gitlab.com/meltano/meltano/issues/899) Add "Edit" and "Explore" buttons to each report instance displayed in a dashboard to enable editing said report and exploring a fresh and unselected analysis of the same model and design
- [!546](https://gitlab.com/meltano/meltano/merge_requests/546) Add new Advanced Tutorial on how to Load CSV files to Postgres

### Changes

- [#909](https://gitlab.com/meltano/meltano/issues/909) Default names will be generated for Reports and Dashboards
- [#892](https://gitlab.com/meltano/meltano/issues/892) Improve experience for parsing Snowflake URL for ID by showing processing step
- [#935](https://gitlab.com/meltano/meltano/issues/935) Update Entity Selection to be nested in the Extract step so each ELT step is consecutive
- [#886](https://gitlab.com/meltano/meltano/issues/886) Add validation for grouping settings as the next iteration of improved form validation for generated connector settings

### Fixes

- [#931](https://gitlab.com/meltano/meltano/issues/931) Fix Analyze Connections identifier mismatch resulting from recent linting refactor
- [#919](https://gitlab.com/meltano/meltano/issues/919) Fix Airflow iframe automatic UI refresh
- [#937](https://gitlab.com/meltano/meltano/issues/937) Fix Chart.vue prop type error

## 0.39.0 - (2019-08-26)

---

### New

- [#838](https://gitlab.com/meltano/meltano/issues/838) Add indicator for speed run plugins
- [#870](https://gitlab.com/meltano/meltano/issues/870) Add global footer component in docs
- [#871](https://gitlab.com/meltano/meltano/issues/871) Add contributing link in footer of docs
- [#908](https://gitlab.com/meltano/meltano/issues/908) Add auto installation for Airflow Orchestrator for improved UX
- [#912](https://gitlab.com/meltano/meltano/issues/912) Auto run the ELT of a saved Pipeline Schedule by default
- [#907](https://gitlab.com/meltano/meltano/issues/907) Add auto select of "All" for Entities Selection step and removed the performance warning (a future iteration will address the "Recommended" implementation and the display of a resulting performance warning when "All" is selected and "Recommended" ignored)
- [#799](https://gitlab.com/meltano/meltano/issues/799) Standardized code conventions on the frontend and updated related documentation (issues related to further linting enforcement will soon follow)

### Changes

- [#838](https://gitlab.com/meltano/meltano/issues/838) Speed run plugins prioritized to top of the list
- [#896](https://gitlab.com/meltano/meltano/issues/896) Add documentation for how to do patch releases
- [#910](https://gitlab.com/meltano/meltano/issues/910) Update linting rules to enforce better standards for the frontend code base
- [#885](https://gitlab.com/meltano/meltano/issues/885) Add docs for all extractors and loaders
- [#885](https://gitlab.com/meltano/meltano/issues/885) All plugin modal cards show docs text if they have docs
- [#733](https://gitlab.com/meltano/meltano/issues/733) Improve error feedback to be more specific when plugin installation errors occur

### Fixes

- [#923](https://gitlab.com/meltano/meltano/issues/923) Fix contributing release docs merge conflict issue

## 0.38.0 - (2019-08-21)

---

### New

- [#746](https://gitlab.com/meltano/meltano/issues/746) Add CTA to specific dashboard in "Add to Dashboard" sub-UI
- [#746](https://gitlab.com/meltano/meltano/issues/746) Add toast feedback on success, update, or error for schedules, reports, and dashboards
- [#814](https://gitlab.com/meltano/meltano/issues/814) Install Airflow via the Orchestration UI (we may do this in the background automatically in the future)

### Changes

- [#901](https://gitlab.com/meltano/meltano/issues/901) Update entities plugins to be alphabetically sorted for consistency with extractors ordering

### Fixes

- [#746](https://gitlab.com/meltano/meltano/issues/746) Prevent duplicate schedule, report, and dashboard creation if there is an existing item
- [#976](https://gitlab.com/meltano/meltano/issues/900) Fix fallback v976e Route changes will update page title in the web appfor Iso8601 dates/times
- [#903](https://gitlab.com/meltano/meltano/issues/903) Fix columns display issue for the base table in Analyze

### Breaks

## 0.37.2 - (2019-08-19)

---

### Fixes

- [#894](https://gitlab.com/meltano/meltano/issues/894) Fix issue with static asset paths

## 0.37.1 - (2019-08-19)

---

### Fixes

- [#894](https://gitlab.com/meltano/meltano/issues/894) Fix build issues with new Vue CLI 3 build process

## 0.37.0 - (2019-08-19)

---

### New

- [#763](https://gitlab.com/meltano/meltano/issues/763) Add inference to auto install related plugins after a user installs a specific extractor
- [#867](https://gitlab.com/meltano/meltano/issues/867) Add fallback values (if they aren't set in the `discovery.yml`) for `start date`, `start time`, and `end date` for all connectors so the user has potentially one less interaction to make per connector configuration

### Changes

- [#342](https://gitlab.com/meltano/meltano/issues/342) Swap UI app directory "webapp" and upgrade to Vue CLI 3
- [#882](https://gitlab.com/meltano/meltano/issues/882) Update navigation and subnavigation labels to verbs vs. nouns to inspire action and productivity when using the UI
- [#700](https://gitlab.com/meltano/meltano/issues/700) Update documentation to remove "\$" and trim spaces to make CLI command copy/paste easier
- [#878](https://gitlab.com/meltano/meltano/issues/878) Write a [tutorial to help users get started with PostgreSQL](http://www.meltano.com/docs/loaders.html#postgresql-database)
- [#883](https://gitlab.com/meltano/meltano/issues/883) Break Extractors and Loaders sections out in the docs
- [#889](https://gitlab.com/meltano/meltano/issues/889) Allow for githooks to lint on commit
- [#835](https://gitlab.com/meltano/meltano/issues/835) Pipeline name in Schedule creation will have an automatic default

### Fixes

- [#872](https://gitlab.com/meltano/meltano/issues/872) Updated `tap-marketo` and `tap-stripe` to leverage password input type while also improving the input type password fallback
- [#882](https://gitlab.com/meltano/meltano/issues/882) Fix recent minor regression regarding `Dashboard` routing
- [#858](https://gitlab.com/meltano/meltano/issues/858) Fix `job_state` bug so that ELT run status polling can properly resume as expected
- [#890](https://gitlab.com/meltano/meltano/issues/890) Fix implementation of default configuration setting to use less code

## 0.36.0 - (2019-08-12)

---

### New

- [#793](https://gitlab.com/meltano/meltano/issues/793) Add introduction module to Connector Settings to allow for helper text as far as signup and documentation links
- [#796](https://gitlab.com/meltano/meltano/issues/796) Add dropdown option to Connector Settings to allow for more defined UI interactions
- [#802](https://gitlab.com/meltano/meltano/issues/802) Add support for Query Filters over columns that are not selected
- [#855](https://gitlab.com/meltano/meltano/issues/855) Add empty state to Dashboards and cleaned up styling for consistency with Analyze's layout
- [#856](https://gitlab.com/meltano/meltano/issues/856) Add contextual information to the Analyze Connection UI to aid user understanding
- [#800](https://gitlab.com/meltano/meltano/issues/800) Add save success feedback for connectors, entities, and connections
- [#817](https://gitlab.com/meltano/meltano/issues/817) Add [Meltano explainer video](https://www.youtube.com/watch?v=2Glsf89WQ5w) to the front page of Meltano.com

### Changes

- [#794](https://gitlab.com/meltano/meltano/issues/794) Update Snowflake fields to have descriptions and utilize tooltip UI
- [#853](https://gitlab.com/meltano/meltano/issues/853) Improve UX for multi-attribute ordering (wider sub-UI for easier reading, clear drop target, and clearer drag animation for reenforcing sorting interaction)
- [#735](https://gitlab.com/meltano/meltano/issues/735) Update Entities UI to only display entity selection "Configure" CTAs for installed (vs. previously all) extractors
- [#548](https://gitlab.com/meltano/meltano/issues/548) Update Meltano mission, vision and path to v1 on [roadmap page](https://meltano.com/docs/roadmap.html) of Meltano.com
- [#824](https://gitlab.com/meltano/meltano/issues/824) Update `meltano select` to use the unique `tap_stream_id` instead of the `stream` property for filtering streams. This adds support for taps with multiple streams with the same name, like, for example, the ones produced by `tap-postgres` when tables with the same name are defined in different schemas.
- [#842](https://gitlab.com/meltano/meltano/issues/842) Collapse Deployment section in the docs to be under [Installation](https://meltano.com/docs/installation.html)

### Fixes

- [#855](https://gitlab.com/meltano/meltano/issues/855) Fix bug that duplicated a dashboard's `reportIds` that also prevented immediate UI feedback when reports were toggled (added or removed) from a dashboard via Analyze's "Add to Dashboard" dropdown
- [#851](https://gitlab.com/meltano/meltano/issues/851) Fix report saving and loading to work with filters and sortBy ordering
- [#852](https://gitlab.com/meltano/meltano/issues/852) Update Scheduling UI to have "Run" button at all times vs conditionally to empower users to run one-off ELT pipelines even if Airflow is installed
- [#852](https://gitlab.com/meltano/meltano/issues/852) Update Scheduling UI "Interval" column with CTA to install Airflow while communicating why via tooltip
- [#852](https://gitlab.com/meltano/meltano/issues/852) Fix initial Orchestration page hydration to properly reflect Airflow installation status
- [#831](https://gitlab.com/meltano/meltano/issues/831) Update `meltano elt` to exit with 1 and report dbt's exit code on an error message when dbt exits with a non-zero code.
- [#857](https://gitlab.com/meltano/meltano/issues/857) Update PluginDiscoveryService to use the cached `discovery.yml` when Meltano can not connect to `meltano.com` while trying to fetch a fresh version of the discovery file.
- [#850](https://gitlab.com/meltano/meltano/issues/850) Fix entities response so entities display as expected (as assumed this simple fix was due to our recent interceptor upgrade)
- [#800](https://gitlab.com/meltano/meltano/issues/800) Fix connector and connection settings to display saved settings by default while falling back and setting defaults if applicable

## 0.35.0 - (2019-08-05)

---

### New

- [!781](https://gitlab.com/meltano/meltano/merge_requests/781) Add new Advanced Tutorial on how to use tap-postgres with Meltano
- [#784](https://gitlab.com/meltano/meltano/issues/784) Add multiple attribute ordering with drag and drop ordering in the UI

### Changes

- [#784](https://gitlab.com/meltano/meltano/issues/784) As part of multiple attribute sorting and keeping the attributes and results sub-UIs in sync, we know autorun queries based on user interaction after the initial explicit "Run" button interaction

## 0.34.2 - (2019-08-01)

---

### Fixes

- [#821](https://gitlab.com/meltano/meltano/issues/821) Fix `meltano config` not properly loading settings defined in the `meltano.yml`
- [#841](https://gitlab.com/meltano/meltano/issues/841) Fix a problem when model names were mangled by the API

## 0.34.1 - (2019-07-30)

---

### Fixes

- [#834](https://gitlab.com/meltano/meltano/issues/834) Fixed a problem with the Meltano UI not having the proper API URL set

## 0.34.0 - (2019-07-29)

---

### New

- [#757](https://gitlab.com/meltano/meltano/issues/757) Update 'meltano permissions' to add support for GRANT ALL and FUTURE GRANTS on tables in schemas
- [#760](https://gitlab.com/meltano/meltano/issues/760) Update 'meltano permissions' to add support for granting permissions on VIEWs
- [#812](https://gitlab.com/meltano/meltano/issues/812) `meltano ui` will now stop stale Airflow workers when starting
- [#762](https://gitlab.com/meltano/meltano/issues/762) Added run ELT via the UI (manages multiple and simultaneous runs)
- [#232](https://gitlab.com/meltano/meltano/issues/232) Meltano now bundles Alembic migrations to support graceful database upgrades

### Changes

- [#828](https://gitlab.com/meltano/meltano/issues/828) Docker installation instructions have been dogfooded, clarified, and moved to Installation section
- [#944](https://gitlab.com/meltano/meltano/issues/944) Update the Transform step's default to "Skip"

### Fixes

- [#807](https://gitlab.com/meltano/meltano/issues/807) Fix filter input validation when editing saved filters
- [#822](https://gitlab.com/meltano/meltano/issues/822) Fix pipeline schedule naming via slugify to align with Airflow DAG naming requirements
- [#820](https://gitlab.com/meltano/meltano/issues/820) Fix `meltano select` not properly connecting to the system database
- [#787](https://gitlab.com/meltano/meltano/issues/787) Fix results sorting to support join tables
- [#832](https://gitlab.com/meltano/meltano/issues/832) Fix schedule creation endpoint to return properly typed response (this became an issue as a result of our recent case conversion interceptor)
- [#819](https://gitlab.com/meltano/meltano/issues/819) Running the Meltano UI using gunicorn will properly update the system database

## 0.33.0 - (2019-07-22)

---

### New

- [#788](https://gitlab.com/meltano/meltano/issues/788) Reydrate filters in Analyze UI after loading a saved report containing filters

### Changes

- [#804](https://gitlab.com/meltano/meltano/issues/804) Connection set in the Design view are now persistent by Design

### Fixes

- [#788](https://gitlab.com/meltano/meltano/issues/788) Properly reset the default state of the Analyze UI so stale results aren't displayed during a new analysis
- [!806](https://gitlab.com/meltano/meltano/merge_requests/806) Fix filters editing to prevent input for `is_null` and `is_not_null` while also ensuring edits to existing filter expressions types adhere to the same preventitive input.
- [#582](https://gitlab.com/meltano/meltano/issues/582) Remove the `export` statements in the default `.env` initialized by `meltano init`.
- [#816](https://gitlab.com/meltano/meltano/issues/816) Fix `meltano install` failing when connections where specified in the `meltano.yml`
- [#786](https://gitlab.com/meltano/meltano/issues/786) Fixed an issue with the SQL engine would mixup table names with join/design names
- [#808](https://gitlab.com/meltano/meltano/issues/808) Fix filter aggregate value with enforced number via `getQueryPayloadFromDesign()` as `input type="number"` only informs input keyboards on mobile, and does not enforce the Number type as expected

## 0.32.2 - (2019-07-16)

---

### New

- [#759](https://gitlab.com/meltano/meltano/issues/759) Added filtering functionality to the Analyze UI while additionally cleaning it up from a UI/UX lens

## 0.32.1 - (2019-07-15)

---

### Fixes

- [#792](https://gitlab.com/meltano/meltano/issues/792) Fix an error when trying to schedule an extractor that didn't expose a `start_date`.

## 0.32.0 - (2019-07-15)

---

### New

- [!718](https://gitlab.com/meltano/meltano/merge_requests/718) Add support for filters (WHERE and HAVING clauses) to MeltanoQuery and Meltano's SQL generation engine
- [#748](https://gitlab.com/meltano/meltano/issues/748) Added the `Connections` plugin to move the Analyze connection settings to the system database
- [#748](https://gitlab.com/meltano/meltano/issues/748) Added the `meltano config` command to manipulate a plugin's configuration

### Fixes

[!726](https://gitlab.com/meltano/meltano/merge_requests/726) Fixed InputDateIso8601's default value to align with HTML's expected empty string default

## 0.31.0 - (2019-07-08)

---

### New

- [#766](https://gitlab.com/meltano/meltano/issues/766) Add Codeowners file so that the "approvers" section on MRs is more useful for contributors
- [#750](https://gitlab.com/meltano/meltano/issues/750) Various UX updates (mostly tooltips) to make the configuration UI for scheduling orchestration easier to understand
- [#739](https://gitlab.com/meltano/meltano/issues/739) Updated `discovery.yml` for better consistency of UI order within each connector's settings (authentication -> contextual -> start/end dates). Improved various settings' `kind`, `label`, and `description`. Added a `documentation` prop to provide a documentation link for involved settings (temp until we have better first class support for more complex setting types)

### Fixes

- [#737](https://gitlab.com/meltano/meltano/issues/737) Fixed UI flash for connector settings when installation is complete but `configSettings` has yet to be set
- [#751](https://gitlab.com/meltano/meltano/issues/751) Fixed the Orchestrations view by properly checking if Airflow is installed so the correct directions display to the user

## 0.30.0 - (2019-07-01)

---

### New

- [#736](https://gitlab.com/meltano/meltano/issues/736) Add "Cancel", "Next", and a message to the entities UI when an extractor doesn't support discovery and thus entity selection
- [#730](https://gitlab.com/meltano/meltano/issues/730) Updated Analyze Models page UI with improved content organization so it is easier to use
- [#710](https://gitlab.com/meltano/meltano/issues/710) Updated connector (extractor and loader) settings with specific control type (text, password, email, boolean, and date) per setting, added form validation, and added an inference by default for password and token fields as a protective measure
- [#719](https://gitlab.com/meltano/meltano/issues/719) Added InputDateIso8601.vue component to standardize date inputs in the UI while ensuring the model data remains in Iso8601 format on the frontend.
- [#643](https://gitlab.com/meltano/meltano/issues/643) Updated `minimallyValidated` computeds so that new users are intentionally funneled through the pipelines ELT setup UI (previously they could skip past required steps)
- [#752](https://gitlab.com/meltano/meltano/issues/752) Fix the schedule having no start_date when the extractor didn't expose a `start_date` setting

### Fixes

- [!703](https://gitlab.com/meltano/meltano/merge_requests/703) Fix `ScheduleService` instantiation due to signature refactor

## 0.29.0 - (2019-06-24)

---

### New

- [#724](https://gitlab.com/meltano/meltano/issues/724) Add the `model-gitlab-ultimate` plugin to Meltano. It includes .m5o files for analyzing data available for Gitlab Ultimate or Gitlab.com Gold accounts (e.g. Epics, Epic Issues, etc) fetched using the Gitlab API. Repository used: https://gitlab.com/meltano/model-gitlab-ultimate
- [#723](https://gitlab.com/meltano/meltano/issues/723) Add proper signage and dedicated sub-navigation area in views/pages. Standardized the view -> sub-view markup relationships for consistent layout. Directory refactoring for improved organization.
- [#612](https://gitlab.com/meltano/meltano/issues/612) Move the plugins' configuration to the database, enabling configuration from the UI

### Changes

- [#636](https://gitlab.com/meltano/meltano/issues/636) Refactored connector logo related logic into a ConnectorLogo component for code cleanliness, reusability, and standardization
- [#728](https://gitlab.com/meltano/meltano/issues/728) Change error notification button link to open the bugs issue template

### Fixes

- [#718](https://gitlab.com/meltano/meltano/issues/718) Fix dynamically disabled transforms always running. Transforms can now be dynamically disabled inside a dbt package and Meltano will respect that. It will also respect you and your time.
- [#684](https://gitlab.com/meltano/meltano/issues/684) Enables WAL on SQLite to handle concurrent processes gracefully
- [#732](https://gitlab.com/meltano/meltano/issues/732) Fix plugin installation progress bar that wasn't updating upon installation completion

## 0.28.0 - (2019-06-17)

---

### New

- [!683](https://gitlab.com/meltano/meltano/issues/683) Add `--start-date` to `meltano schedule` to give the control over the catch up logic to the users
- [#651](https://gitlab.com/meltano/meltano/issues/651) Added model installation in the Analyze UI to bypass an otherwise "back to the CLI step"
- [#676](https://gitlab.com/meltano/meltano/issues/676) Add pipeline schedule UI for viewing and saving pipeline schedules for downstream use by Airflow/Orchestration

### Changes

- [#708](https://gitlab.com/meltano/meltano/issues/708) Enable `tap-gitlab` to run using Gitlab Ultimate and Gitlab.com Gold accounts and extract Epics and Epic Issues.
- [#711](https://gitlab.com/meltano/meltano/issues/711) Add new call to action for submitting an issue on docs site
- [#717](https://gitlab.com/meltano/meltano/issues/717) Enable `dbt-tap-gitlab` to run using Gitlab Ultimate and Gitlab.com Gold accounts and generate transformed tables that depend on Epics and Epic Issues.

### Fixes

- [#716](https://gitlab.com/meltano/meltano/issues/716) Fix entities UI so only installed extractors can edit selections
- [#715](https://gitlab.com/meltano/meltano/issues/715) Remove reimport of Bulma in `/orchestration` route to fix borked styling

## 0.27.0 - (2019-06-10)

---

### New

- [!640](https://gitlab.com/meltano/meltano/merge_requests/640) Google Analytics logo addition for recent tap-google-analytics Extractor addition
- [#671](https://gitlab.com/meltano/meltano/issues/671) Add the `tap-google-analytics` transform to Meltano. It is using the dbt package defined in https://gitlab.com/meltano/dbt-tap-google-analytics
- [#672](https://gitlab.com/meltano/meltano/issues/672) Add the `model-google-analytics` plugin to Meltano. It includes .m5o files for analyzing data fetched from the Google Analytics Reporting API. Repository used: https://gitlab.com/meltano/model-google-analytics
- [#687](https://gitlab.com/meltano/meltano/issues/687) Implemented a killswitch to prevent undefined behaviors when a Meltano project is not compatible with the installed `meltano` version

### Fixes

- [#661](https://gitlab.com/meltano/meltano/issues/661) Fixed empty UI for extractors that lack configuration settings by providing feedback message with actionable next steps
- [#663](https://gitlab.com/meltano/meltano/issues/663) Fixed Airflow error when advancing to Orchestration step after installing and saving a Loader configuration
- [#254](https://gitlab.com/meltano/meltano/issues/254) Fixed `meltano init` not working on terminal with cp1252 encoding
- [#254](https://gitlab.com/meltano/meltano/issues/254) Fixed `meltano add/install` crashing on Windows
- [#664](https://gitlab.com/meltano/meltano/issues/664) Minor CSS fix ensuring Airflow UI height is usable (side-effect of recent reparenting)
- [#679](https://gitlab.com/meltano/meltano/issues/679) Fix an issue with `meltano select` emitting duplicate properties when the property used the `anyOf` type
- [#650](https://gitlab.com/meltano/meltano/issues/650) Add `MELTANO_DISABLE_TRACKING` environment variable to disable all tracking
- [#670](https://gitlab.com/meltano/meltano/issues/670) Update tests to not send tracking events

## 0.26.0 - (2019-06-03)

---

### New

- [#603](https://gitlab.com/meltano/meltano/issues/603) `meltano select` now supports raw JSON Schema as a valid Catalog
- [#537](https://gitlab.com/meltano/meltano/issues/537) Add Extractor for Google Analytics (`tap-google-analytics`) to Meltano. It uses the tap defined in https://gitlab.com/meltano/tap-google-analytics/

### Changes

- [#621](https://gitlab.com/meltano/meltano/issues/621) Added new tutorial for tap-gitlab
- [#657](https://gitlab.com/meltano/meltano/issues/657) Update Analyze page to have single purpose views

### Fixes

- [#645](https://gitlab.com/meltano/meltano/issues/645) Fixed confusion around Loader Settings and Analytics DB Connector Settings
- [#580](https://gitlab.com/meltano/meltano/issues/580) Fixed `project_compiler` so the Analyze page can properly display custom topics
- [#658](https://gitlab.com/meltano/meltano/issues/658) Fixed the Analyze page when no models are present
- [#603](https://gitlab.com/meltano/meltano/issues/603) Fix an issue where `meltano select` would incorrectly report properties as excluded
- [#603](https://gitlab.com/meltano/meltano/issues/603) Fix an issue where `meltano select` incorrectly flatten nested properties
- [#553](https://gitlab.com/meltano/meltano/issues/553) Fix an issue where running `meltano select --list` for the first time would incorrectly report properties

### Break

## 0.25.0 - (2019-05-28)

---

### New

- [#586](https://gitlab.com/meltano/meltano/issues/586) `meltano ui` now automatically start Airflow if installed; Airflow UI available at `Orchestration`.
- [#592](https://gitlab.com/meltano/meltano/issues/592) Added baseline UX feedback via toast for uncaught API response errors with a link to "Submit Bug"
- [#642](https://gitlab.com/meltano/meltano/issues/642) Improved UX during extractor plugin installation so settings can be configured _during_ installation as opposed to waiting for the (typically lengthy) install to complete
- [!647](https://gitlab.com/meltano/meltano/merge_requests/647) Added preloader for occasional lengthy extractor loading and added feedback for lengthy entities loading
- [#645](https://gitlab.com/meltano/meltano/issues/645) Added an Analyze landing page to facilitate future sub-UIs including the Analyze database settings; Added proper Loader Settings UI.

### Fixes

- [#645](https://gitlab.com/meltano/meltano/issues/645) Fixed confusion around Loader Settings and Analyze database settings

## 0.24.0 - (2019-05-06)

---

### New

- [#622](https://gitlab.com/meltano/meltano/issues/622) Added ELT flow UI Routes & Deep Linking to advance user through next steps after each step's save condition vs. requiring them to manually click the next step to advance
- [#598](https://gitlab.com/meltano/meltano/issues/598) Updated color and greyscale use in the context of navigation and interactive elements to better communicate UI hierarchy
- [#607](https://gitlab.com/meltano/meltano/issues/607) Add "All/Default/Custom" button bar UI for improved entities selection UX
- [#32](https://gitlab.com/meltano/meltano-marketing/issues/32) Integrate Algolia Search for docs
- [#590](https://gitlab.com/meltano/meltano/issues/590) Add documentation for deploying Meltano in ECS
- [#628](https://gitlab.com/meltano/meltano/issues/628) Add documentation for tap-mongodb
- [!605](https://gitlab.com/meltano/meltano/merge_requests/605) Added tooltips for areas of UI that are WIP for better communication of a feature's status

### Changes

- [375](https://gitlab.com/meltano/meltano/issues/375) Meltano can now run on any host/port

### Fixes

- [#595](https://gitlab.com/meltano/meltano/issues/595) Fix `meltano invoke` not working properly with `dbt`
- [#606](https://gitlab.com/meltano/meltano/issues/606) Fix `SingerRunner.bookmark_state()` to properly handle and store the state output from Targets as defined in the Singer.io Spec.

## 0.23.0 - (2019-04-29)

---

### New

- [#32](https://gitlab.com/meltano/meltano-marketing/issues/32) Integrate Algolia Search for docs

### Changes

- [#522](https://gitlab.com/meltano/meltano/issues/522) Update Carbon tutorial with new instructions and screenshots

## 0.22.0 - (2019-04-24)

---

### New

- [#477](https://gitlab.com/meltano/meltano/issues/477) Add ability for users to sign up for email newsletters
- [!580](https://gitlab.com/meltano/meltano/merge_requests/580) Add sorting to plugins for improved UX, both UI via extractors/loaders/etc. and `meltano discover all` benefit from sorted results
- [!528](https://gitlab.com/meltano/meltano/issues/528) Add documentation for RBAC alpha feature and environment variables

### Changes

- [#588](https://gitlab.com/meltano/meltano/issues/588) Updated core navigation and depth hierarchy styling to facilitate main user flow and improved information architecture
- [#591](https://gitlab.com/meltano/meltano/issues/591) Revert #484: remove `meltano ui` being run outside a Meltano project.
- [#584](https://gitlab.com/meltano/meltano/issues/584) Initial v1 for enabling user to setup ELT linearly through the UI via a guided sequence of steps

### Fixes

- [#600](https://gitlab.com/meltano/meltano/issues/600) Fix a bug with meltano select when the extractor would output an invalid schema
- [#597](https://gitlab.com/meltano/meltano/issues/597) Automatically open the browser when `meltano ui` is run

## 0.21.0 - (2019-04-23)

---

### New

- [#477](https://gitlab.com/meltano/meltano/issues/477) Add ability for users to sign up for email newsletters

### Changes

- [#591](https://gitlab.com/meltano/meltano/issues/591) Revert #484: remove `meltano ui` being run outside a Meltano project.

## 0.20.0 - (2019-04-15)

---

### New

- Add documentation on custom transformations and models. Link to Tutorial: https://www.meltano.com/tutorials/create-custom-transforms-and-models.html

## 0.19.1 - (2019-04-10)

---

### New

- [#539](https://gitlab.com/meltano/meltano/issues/539) Add Tutorial for "Using Jupyter Notebooks" with Meltano
- [#534](https://gitlab.com/meltano/meltano/issues/534) Add UI entity selection for a given extractor
- [#520](https://gitlab.com/meltano/meltano/issues/520) Add v1 UI for extractor connector settings
- [#486](https://gitlab.com/meltano/meltano/issues/486) Add the `model-gitlab` plugin to Meltano. It includes .m5o files for analyzing data fetched using the Gitlab API. Repository used: https://gitlab.com/meltano/model-gitlab
- [#500](https://gitlab.com/meltano/meltano/issues/500) Add the `model-stripe` plugin to Meltano. It includes .m5o files for analyzing data fetched using the Stripe API. Repository used: https://gitlab.com/meltano/model-stripe
- [#440](https://gitlab.com/meltano/meltano/issues/440) Add the `model-zuora` plugin to Meltano. It includes .m5o files for analyzing data fetched using the Zuora API. Repository used: https://gitlab.com/meltano/model-zuora
- [#541](https://gitlab.com/meltano/meltano/issues/541) Add a 404 page for missing routes on the web app

### Fixes

- [#576](https://gitlab.com/meltano/meltano/issues/576) Fix switching between designs now works
- [#555](https://gitlab.com/meltano/meltano/issues/555) Fix `meltano discover` improperly displaying plugins
- [#530](https://gitlab.com/meltano/meltano/issues/530) Fix query generation for star schemas
- [#575](https://gitlab.com/meltano/meltano/issues/575) Move Airflow configuration to .meltano/run/airflow
- [#571](https://gitlab.com/meltano/meltano/issues/571) Fix various routing and API endpoint issues related to recent `projects` addition

## 0.19.0 - (2019-04-08)

---

### New

- [#513](https://gitlab.com/meltano/meltano/issues/513) Added initial e2e tests for the UI
- [#431](https://gitlab.com/meltano/meltano/issues/431) Add the `tap-zendesk` transform to Meltano. It is using the dbt package defined in https://gitlab.com/meltano/dbt-tap-zendesk
- [484](https://gitlab.com/meltano/meltano/issues/484) Updated `meltano ui` to automatically launch the UI, and projects from the UI (previously only an option in the CLI)
- [#327](https://gitlab.com/meltano/meltano/issues/327) Add `meltano add --custom` switch to enable integration of custom plugins
- [#540](https://gitlab.com/meltano/meltano/issues/540) Add CHANGELOG link in intro section of the docs
- [#431](https://gitlab.com/meltano/meltano/issues/431) Add the `model-zendesk` plugin to Meltano. It includes .m5o files for analyzing data fetched using the Zendesk API. Repository used: https://gitlab.com/meltano/model-zendesk
- [!544](https://gitlab.com/meltano/meltano/merge_requests/544) Add support for extracting data from CSV files by adding [tap-csv](https://gitlab.com/meltano/tap-csv) to Meltano
- [#514](https://gitlab.com/meltano/meltano/issues/514) Add 'airflow' orchestrators plugin to enable scheduling
- Add the `tap-zuora` transform to Meltano. It is using the dbt package defined in https://gitlab.com/meltano/dbt-tap-zuora

### Changes

- [#455](https://gitlab.com/meltano/meltano/issues/455) Add documentation about `target-snowflake`

### Fixes

- [#507](https://gitlab.com/meltano/meltano/issues/507) Ensure design name and table name don't need to match so multiple designs can leverage a single base table
- [#551](https://gitlab.com/meltano/meltano/issues/551) Fix HDA queries generated when an attribute is used both as a column and as an aggregate.
- [#559](https://gitlab.com/meltano/meltano/issues/559) Add support for running custom transforms for taps without default dbt transforms.

## 0.18.0 - (2019-04-02)

---

### New

- [#432](https://gitlab.com/meltano/meltano/issues/432) Add the `tap-zuora` transform to Meltano. It is using the dbt package defined in https://gitlab.com/meltano/dbt-tap-zuora

### Changes

- Remove Snowflake references from advanced tutorial.
- [#2 dbt-tap-zuora](https://gitlab.com/meltano/dbt-tap-zuora/issues/2) Remove custom SFDC related attributes from Zuora Account and Subscription Models
- Update [Contributing - Code Style](https://meltano.com/docs/contributing.html#code-style) documentation to including **pycache** troubleshooting

### Fixes

- [#529](https://gitlab.com/meltano/meltano/issues/529) Resolve "SFDC Tutorial - ELT Fails due to invalid schema.yml" by [#4 dbt-tap-salesforce](https://gitlab.com/meltano/dbt-tap-salesforce/issues/4) removing the schema.yml files from the dbt models for tap-salesforce.
- [#502](https://gitlab.com/meltano/meltano/issues/502) Fix the situation where an m5o has no joins, the design still will work.

## 0.17.0 - (2019-03-25)

---

### New

- [#485](https://gitlab.com/meltano/meltano/issues/485) Added various UI unit tests to the Analyze page
- [#370](https://gitlab.com/meltano/meltano/issues/370) Enabled authorization using role-based access control for Designs and Reports

### Changes

- [#283](https://gitlab.com/meltano/meltano/issues/283) Silence pip's output when there is not error
- [#468](https://gitlab.com/meltano/meltano/issues/468) Added reminder in docs regarding the need for `source venv/bin/activate` in various situations and added minor copy updates

### Fixes

- [#433](https://gitlab.com/meltano/meltano/issues/433) Add the `sandbox` configuration to `tap-zuora`.
- [#501](https://gitlab.com/meltano/meltano/issues/501) Fix `meltano ui` crashing when the OS ran out of file watcher.
- [#510](https://gitlab.com/meltano/meltano/issues/510) Fix an issue when finding the current Meltano project in a multi-threaded environment.
- [#494](https://gitlab.com/meltano/meltano/issues/494) Improved documentation around tutorials and Meltano requirements
- [#492](https://gitlab.com/meltano/meltano/issues/492) A few small contextual additions to help streamline the release process
- [#503](https://gitlab.com/meltano/meltano/issues/503) Fix a frontend sorting issue so the backend can properly generate an up-to-date query

## 0.16.0 - (2019-03-18)

---

### New

- Add support for extracting data from Gitlab through the updated tap-gitlab (https://gitlab.com/meltano/tap-gitlab)
- Add the `tap-gitlab` transform to Meltano. It is using the dbt package defined in https://gitlab.com/meltano/dbt-tap-gitlab
- Add "Copy to Clipboard" functionality to code block snippets in the documentation
- Add the `tap-stripe` transform to Meltano. It is using the dbt package defined in https://gitlab.com/meltano/dbt-tap-stripe
- Add new command `meltano add model [name_of_model]`
- Add models to the available plugins

### Changes

- Various documentation [installation and tutorial improvements](https://gitlab.com/meltano/meltano/issues/467#note_149858308)
- Added troubleshooting button to help users add context to a pre-filled bug issue

### Fixes

- Fix the API database being mislocated
- Replaced the stale Meltano UI example image in the Carbon Emissions tutorial
- 473: Fix the docker image (meltano/meltano) from failing to expose the API

## 0.15.1 - (2019-03-12)

---

### Fixes

- locks down dependencies for issues with sqlalchemy snowflake connector

## 0.15.0 - (2019-03-11)

---

### New

- Add Salesforce Tutorial to the docs
- Add documentation for the permissions command
- Add tracking for the `meltano ui` command

### Fixes

- Updated analytics to properly recognize SPA route changes as pageview changes

## 0.14.0 - (2019-03-04)

---

### New

- Update stages table style in docs
- Add custom transforms and models tutorial to the docs

### Changes

- Add api/v1 to every route
- Update DbtService to always include the my_meltano_project model when transform runs

### Fixes

- Resolved duplicate display issue of Dashboards and Reports on the Files page
- Removed legacy `carbon.dashboard.m5o` (regression from merge)
- Updated dashboards and reports to use UI-friendly name vs slugified name
- Fix minor clipped display issue of right panel on `/settings/database`
- Fix minor display spacing in left panel of Settings
- Fix dashboard page to properly display a previously active dashboard's updated reports
- Fix pre-selected selections for join aggregates when loading a report
- Fix charts to display multiple aggregates (v1)
- Fix 404 errors when refreshing the frontend
- Fix a regression where the Topics would not be shown in the Files page

## 0.13.0 - (2019-02-25)

---

### New

- Add the `tap-salesforce` transform to Meltano. It is using the dbt package defined in https://gitlab.com/meltano/dbt-tap-salesforce
- Add m5o model and tables for tap-salesforce
- Updated the deep-link icon (for Dashboards/Reports on the Files page)

### Changes

- Polished the RBAC view, making it clearer the feature is experimental.
- Rename "Models" to "Topics"
- Use the current connection's schema when generating queries at run time for Postgres Connections.
- Add support for multiple Aggregates over the same attribute when generating HDA queries.

## 0.12.0 - (2019-02-21)

---

### New

- UI cleanup across routes (Analyze focus) and baseline polish to mitigate "that looks off comments"
- Update installation and contributing docs
- Meltano implement role-based access control - [!368](https://gitlab.com/meltano/meltano/merge_requests/368)
- Add version CLI commands for checking current Meltano version
- Add deep linking to dashboards
- Add deep linking to reports

### Fixes

- Fixed a problem when environment variables where used as default values for the CLI - [!390](https://gitlab.com/meltano/meltano/merge_requests/390)
- Fixed dashboards initial load issue due to legacy (and empty) `carbon.dashboard.m5o` file
- New standardized approach for `.m5o` id generation (will need to remove any dashboard.m5o and report.m5o)

## 0.11.0 - (2019-02-19)

---

### New

- Update installation and contributing docs
- Add support for generating Hyper Dimensional Aggregates (HDA)
- Add internal Meltano classes for representing and managing Designs, Table, Column, Aggregate, Definitions, and Query definitions

### Changes

- Move core functionality out of `api/controllers` to `/core/m5o` (for m5o and m5oc management) and `/core/sql` (for anything related to sql generation)

### Fixes

- Fixed a problem when environment variables where used as default values for the CLI - [!390](https://gitlab.com/meltano/meltano/merge_requests/390)

## 0.10.0 - (2019-02-12)

---

### New

- Add gunicorn support for Meltano UI as a WSGI application - [!377](https://gitlab.com/meltano/meltano/merge_requests/377)
- Meltano will now generate the minimal joins when building SQL queries - [!382](https://gitlab.com/meltano/meltano/merge_requests/382)

### Changes

- Add analytics to authentication page
- Meltano will now use SQLite for the job log. See https://meltano.com/docs/architecture.html#job-logging for more details.
- Removed manual `source .env` step in favor of it running automatically

### Fixes

- Meltano will correctly source the `.env`
- fixed charts to render as previously they were blank
- Fixed Analyze button groupd CSS to align as a single row

### Breaks

- Meltano will now use SQLite for the job log. See https://meltano.com/docs/architecture.html#job-logging for more details.
- URL routing updates ('/model' to '/files', removed currently unused '/extract', '/load', '/transform' and '/project/new')

## 0.9.0 - (2019-02-05)

---

### New

- add ability to save reports
- add ability to update an active report during analysis
- add ability to load reports
- add dashboards page and related add/remove report functionality

### Changes

- Generate default `Meltano UI` connection for the `meltano.db` SQLite DB when a new project is created with `meltano init`
- updated main navigation to Files, Analysis, and Dashboards
- Update the `meltano permissions grant` command to fetch the existing permissions from the Snowflake server and only return sql commands for permissions not already assigned
- Add `--diff` option to the `meltano permissions grant` command to get a full diff with the permissions already assigned and new ones that must be assigned

### Fixes

- Entry model definition correctly defines `region_id`.
- Updated the Fundamentals documentation section regarding reports
- Fixed Files page for empty state of Dashboards and Reports
- Fixed Analyze page's left column to accurately preselect columns and aggregates after loading a report

## 0.8.0 - (2019-01-29)

---

### New

- Add tracking of anonymous `meltano cli` usage stats to Meltano's Google Analytics Account
- Add `project_config.yml` to all meltano projects to store concent for anonymous usage tracking and the project's UUID

### Changes

- Add `--no_usage_stats` option to `meltano init <project_name>` to allow users to opt-out from anonymous usage stats tracking
- Bundled Meltano models are now SQLite compatible.

## 0.7.0 - (2019-01-22)

---

### New

- Added basic authentication support for meltano ui.
- Meltano will now automatically source the .env
- Updated docs with `.m5o` authoring requirements and examples
- add support for timeframes in tables
- add basic analytics to understand usage
- add disabled UI for the lack of timeframes support in sqlite
- update Results vs. SQL UI focus based on a results response or query update respectively

### Changes

- Meltano will now discover components based on `https://meltano.com/discovery.yml`
- sample designs are now packaged with meltano

### Fixes

- Updated mobile menu to work as expected
- Updated tutorial docs with improved CLI commands and fixed the host setting to `localhost`

## 0.6.1 - (2019-01-15)

---

## 0.6.0 - (2019-01-15)

---

### New

- add new command `meltano add transform [name_of_dbt_transformation]`
- add transforms to the available plugins

### Changes

- Auto install missing plugins when `meltano elt` runs
- Terminology updates for simpler understanding

### Fixes

- Edit links on the bottom of doc pages are working now

### Breaks

- Updated docs tutorial bullet regarding inaccurate "Validate" button

## 0.5.0 - (2019-01-09)

---

### New

- ensure `meltano init <project-name>` runs on windows
- settings ui now provides sqlite-specific controls for sqlite dialect
- add `target-sqlite` to available loaders for meltano projects
- add new command `meltano add transformer [name_of_plugin]`
- add transformers (dbt) to the available plugins

### Changes

- extractors and loaders are arguments in the elt command instead of options
- `meltano www` is now `meltano ui`
- remove dbt installation from `meltano init`
- move everything dbt related under `transform/`
- update `meltano elt` to not run transforms by default
- update `meltano elt` to auto generate the job_id (job_id has been converted to an optional argument)

### Fixes

- left joins now work correctly in analyze.
- fixed broken sql toggles in analyze view
- fixed sql output based on sql toggles in analyze view

## 0.4.0 - (2019-01-03)

---

### New

- add Using Superset with Meltano documentation

## 0.3.3 - (2018-12-21)

---

## 0.3.2 - (2018-12-21)

---

## 0.3.1 - (2018-12-21)

---

### Changes

- add default models for 'tap-carbon-intensity'.
- Meltano Analyze is now part of the package.
- removes database dependency from Meltano Analyze and uses .ma files
- update the error message when using Meltano from outside a project - [!238](https://gitlab.com/meltano/meltano/merge_requests/238)

## 0.3.0 - (2018-12-18)

---

### New

- updated Settings view so each database connection can be independently disconnected
- add `meltano select` to manage what is extracted by a tap.

### Changes

- documentation site will utilize a new static site generation tool called VuePress

- meltano.com will be deployed from the meltano repo

### Fixes

- model dropdown now updates when updating database (no longer requires page refresh)
- prevent model duplication that previously occurred after subsequent "Update Database" clicks

## 0.2.2 - (2018-12-11)

---

### Changes

- documentation site will utilize a new static site generation tool called VuePress
- first iteration of joins (working on a small scale)

## 0.2.1 - (2018-12-06)

---

### Fixes

- resolve version conflict for `idna==2.7`
- fix the `discover` command in the docker images
- fix the `add` command in the docker images
- fix module not found for meltano.core.permissions.utils

## 0.2.0 - (2018-12-04)

---

### New

- add `meltano permissions grant` command for generating permission queries for Postgres and Snowflake - [!90](https://gitlab.com/meltano/meltano/merge_requests/90)
- add 'tap-stripe' to the discovery

### Changes

- demo with [carbon intensity](https://gitlab.com/meltano/tap-carbon-intensity), no API keys needed
- .ma file extension WIP as alternative to lkml

### Fixes

- fix order in Meltano Analyze

## 0.1.4 - (2018-11-27)

### Fixes

- add default values for the 'www' command - [!185](https://gitlab.com/meltano/meltano/merge_requests/185)
- add CHANGELOG.md
- fix a problem with autodiscovery on taps - [!180](https://gitlab.com/meltano/meltano/merge_requests/180)

### Changes

- move the 'api' extra package into the default package
- add 'tap-fastly' to the discovery

---

## 0.1.3

### Changes

- remove `setuptools>=40` dependency
- `meltano` CLI is now in the `meltano` package

## 0.1.2

### Fixes

- target output state is now saved asynchronously

## 0.1.1

### Changes

- initial release<|MERGE_RESOLUTION|>--- conflicted
+++ resolved
@@ -11,11 +11,8 @@
 
 ### Changes
 
-<<<<<<< HEAD
 - [#1192](https://gitlab.com/meltano/meltano/issues/1192) Improve helper notes associated with each Extract, Load, and Transform step to better communicate the purpose of each
-=======
 - [#1201](https://gitlab.com/meltano/meltano/issues/1201) Improved "Auto Advance" messaging regarding Entity Selection. We also doubled the default toast time to improve likelihood of reading feedback.
->>>>>>> 12909ccc
 
 ### Fixes
 
@@ -23,11 +20,8 @@
 - [#1215](https://gitlab.com/meltano/meltano/issues/1215) Fix intercom documentation footer overlap issue.
 - [#1215](https://gitlab.com/meltano/meltano/issues/1215) Fix YouTube iframes to be responsive (resolves unwanted side-effect of horizontal scrollbar at mobile/tablet media queries)
 
-<<<<<<< HEAD
 ### Breaks
 
-=======
->>>>>>> 12909ccc
 ## 1.4.0 - (2019-11-04)
 
 ---
