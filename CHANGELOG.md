# CHANGELOG

All notable changes to this project will be documented in this file.
This project adheres to [Semantic Versioning](http://semver.org/) and [Keep a Changelog](http://keepachangelog.com/).

## Unreleased

---

### New

- [#3227](https://gitlab.com/meltano/meltano/-/issues/3227) Add interactive mode to `meltano config` command.

### Changes

### Fixes

- [#3446](https://gitlab.com/meltano/meltano/-/issues/3446) Fixes bug where `meltano run` could pass `None` as argument to a plugin command.

### Breaks

## 1.102.0 - (2022-04-28)

---

### New

- [#3146](https://gitlab.com/meltano/meltano/-/issues/3146) Add `--dry-run` option to `meltano run`.
- [#2754](https://gitlab.com/meltano/meltano/-/issues/2754) New `meltano state` command to manage job states.

### Fixes

- [#3392](https://gitlab.com/meltano/meltano/-/issues/3392) Fixes bug in meltano ui where pipelines tab would fail to load when a pipeline had no interval set.

## 1.101.0 - (2022-04-21)

---

### New

- [#2490](https://gitlab.com/meltano/meltano/-/issues/2490) Inherited plugins with identical `pip_url` field values to parent now share a single venv.


### Fixes

<<<<<<< HEAD
=======
### Breaks

## 1.101.0 - (2022-04-21)

---

### New

- [#3377](https://gitlab.com/meltano/meltano/-/issues/3377) Add active environment as variable `MELTANO_ENVIRONMENT` in Plugin execution environment.

>>>>>>> f2c2c732
### Fixes

- [#3405](https://gitlab.com/meltano/meltano/-/issues/3405) Add missing `database_uri` key to JSON schema for `meltano.yml`
- [#3406](https://gitlab.com/meltano/meltano/-/issues/3406) Add missing `plugins/mappers` key to JSON schema for `meltano.yml` and fix `mappings` key in mapper objects.
- [#3390](https://gitlab.com/meltano/meltano/-/issues/3390) Fixes bug where `meltano init` failed to create prerequisite directories.
- [#3391](https://gitlab.com/meltano/meltano/-/issues/3391) Fixes bug where `meltano run` would invoke the wrong plugin command when the same plugin was used multiple times.

## 1.100.0 - (2022-04-14)

---

### New

- [#3105](https://gitlab.com/meltano/meltano/-/issues/3105) Add a Snowflake-specific dbt plugin that uses the correspondent adapter.

### Fixes

- [#3373](https://gitlab.com/meltano/meltano/-/issues/3373) Add missing `default_environment` key to the JSON schema for `meltano.yml`.
- [#3324](https://gitlab.com/meltano/meltano/-/issues/3324) Change example git URL for custom plugin to a generic URL.

## 1.99.0 - (2022-04-01)

---

### New

- [#3103](https://gitlab.com/meltano/meltano/-/issues/3103) Allow users to set a default Environment in `meltano.yml`.
- [#3318](https://gitlab.com/meltano/meltano/-/issues/3318) `meltano init` will ask for a project_name if none is passed during invocation.
- [!2561](https://gitlab.com/meltano/meltano/-/merge_requests/2561) Add `dragon` command Easter egg.

### Fixes

- [#3233](https://gitlab.com/meltano/meltano/-/issues/3233) Fix issue related `meltano test` attempting to instantiate plugins that are not installed.
- [#3347](https://gitlab.com/meltano/meltano/-/issues/3347) Fix an issue in `meltano run` on python 3.7 where an AttributeError exception would occur while closing stdin of a spawned subprocess.
- [#3349](https://gitlab.com/meltano/meltano/-/issues/3349) Resolve missing `schedule` commands in anonymous usage tracking.
- [#3264](https://gitlab.com/meltano/meltano/-/issues/3264) Fix broken links to http://docs.meltano.com.

## 1.98.1 - (2022-03-14)

---

### Fixes

- [#3334](https://gitlab.com/meltano/meltano/-/issues/3334) Set the `executable` of `meltano-map-transformer` to `meltano-map-transform`.

## 1.98.0 - (2022-03-10)

---

### Changes

- [#3316](https://gitlab.com/meltano/meltano/-/issues/3316) Improve the `meltano init` experience with beautified text and cleaner logging
- [#3317](https://gitlab.com/meltano/meltano/-/issues/3317) Improve Snowplow documentation and simplify telemetry notification during `meltano init`
- [#3319](https://gitlab.com/meltano/meltano/-/issues/3319) Limit Snowplow tracker logs to the command line to `ERROR` level by default.
- [#3217](https://gitlab.com/meltano/meltano/-/issues/3217) Allow user to configure Sendgrid asm*group_id. \_Thanks, **[@davesgonechina](https://gitlab.com/davesgonechina)**!*
- [#3321](https://gitlab.com/meltano/meltano/-/issues/3321) Switch Snowplow tracker endpoint to `https`.

### Fixes

- [#3306](https://gitlab.com/meltano/meltano/-/issues/3306) Fix Environments bug where custom configuration values that were not defined either as a setting or custom configuration in the primary plugin definition were not passed to the plugin in the Environment context.

## 1.97.0 - (2022-03-03)

---

### New

- [#2527](https://gitlab.com/meltano/meltano/-/issues/2527), [#2528](https://gitlab.com/meltano/meltano/-/issues/2528) Add CRON interval mechanism and modal to `/pipelines` page.
- [#3017](https://gitlab.com/meltano/meltano/-/issues/3017) Add Snowplow Tracking to Meltano.
- [#3130](https://gitlab.com/meltano/meltano/-/issues/3130) Add support for incremental jobs to `meltano run`.

### Changes

- [#3282](https://gitlab.com/meltano/meltano/-/issues/3282) Expand `meltano elt` failure information to help new users find debug logging. _Thanks, **[Derek Visch](https://gitlab.com/vischous)**!_

### Fixes

- [#3289](https://gitlab.com/meltano/meltano/-/issues/3289) In `target-bigquery` default variant `adswerve`, set the default of the `merge_state_messages` setting to `false` so state objects are not merged by the target.
- [#3301](https://gitlab.com/meltano/meltano/-/issues/3301) Fix a typo that causes requests to the `/install/batch` endpoint to fail.

## 1.96.0 - (2022-02-18)

---

### New

- [#2299](https://gitlab.com/meltano/meltano/-/issues/2299) Introduces stream map support for `meltano run` via a new Singer compatible Mapper plugin type.
- [#2205](https://gitlab.com/meltano/meltano/-/issues/2205) Add Docker support via a new `container_spec` option for plugin commands.
- [#2454](https://gitlab.com/meltano/meltano/-/issues/2454) Added support for the Great Expectations data validation utility.

### Changes

- [#3122](https://gitlab.com/meltano/meltano/-/issues/3122) Newly created Meltano projects are now initialized with default environments: `prod`, `staging`, and `dev`.

### Fixes

- [#3257](https://gitlab.com/meltano/meltano/-/issues/3257) Resolves installation failures by pinning `MarkupSafe` library version to `<2.1.0`.

## 1.95.0 - (2022-02-11)

---

### Changes

- [!2525](https://gitlab.com/meltano/meltano/-/merge_requests/2525) Updates the `discovery_url` default setting to use https://discovery.meltano.com/discovery.yml

### Fixes

- [#3190](https://gitlab.com/meltano/meltano/-/issues/3190) Fix `meltano test` bug where plugin name clashes with file bundle name

## 1.94.0 - (2022-02-04)

---

### New

- [#1587](https://gitlab.com/meltano/meltano/-/issues/1587) Add "Retry" button to pipeline logs view and list when run failed

## 1.93.0 - (2022-01-28)

---

### Changes

- [#3176](https://gitlab.com/meltano/meltano/-/issues/3176) Support dbt v1.0
- [!2504](https://gitlab.com/meltano/meltano/-/merge_requests/2504) Reorganized pipeline edit buttons in the UI
- [!2464](https://gitlab.com/meltano/meltano/-/merge_requests/2464) Bump version of 'flatten-dict' library dependency. _Thanks to **[Robin Grenholm](https://gitlab.com/rgrenholm)**_ !

### Fixes

- [#3181](https://gitlab.com/meltano/meltano/-/issues/3181) Create an empty `output/` folder in new Meltano projects.
- [#3180](https://gitlab.com/meltano/meltano/-/issues/3180) Fix env usage in discovery.yml and JSON schema
- [#3169](https://gitlab.com/meltano/meltano/-/issues/3169) Meltano Upgrade CTA in UI has unnecessary link

## 1.92.0 - (2022-01-21)

---

### Changes

- [#2991](https://gitlab.com/meltano/meltano/-/issues/2991) Remove support for python 3.6. Bumps the base docker image to 3.8.

### Fixes

- [#3024](https://gitlab.com/meltano/meltano/-/issues/3024) Make `meltano upgrade` work when Meltano is installed with pipx.
- [#3115](https://gitlab.com/meltano/meltano/-/issues/3115) Ensure multi-yaml `include_paths` are correctly referenced even if Meltano is not called from the root directory.
- [#3167](https://gitlab.com/meltano/meltano/-/issues/3167) Add sub-schema for meltano.yml environments.
- [#3024](https://gitlab.com/meltano/meltano/-/issues/3024) Make `meltano upgrade` work when Meltano is installed with pipx.
- [#3161](https://gitlab.com/meltano/meltano/-/issues/3161) Make URLs in `--help` clickable.

[#3161](https://gitlab.com/meltano/meltano/-/issues/3161) Make URLs in `--help` clickable.

## 1.91.0 - (2022-01-13)

---

### New

- [#3153](https://gitlab.com/meltano/meltano/-/issues/3153) Published JSON Schemas for `meltano.yml` and `discovery.yml`. _Thanks to **[Zachary Wynegar](https://gitlab.com/zdwynegar)** for the initial [MR 1804](https://gitlab.com/meltano/meltano/-/merge_requests/1804) and inspiration this!_
- [#3001](https://gitlab.com/meltano/meltano/-/issues/3001) Always print log advice on ELT failure.

### Fixes

- [#3132](https://gitlab.com/meltano/meltano/-/issues/3132) Bump `pyhumps` dependency to fix a bug in converting `SCREAMING_SNAKE_CASE` variables in the API.
- [#3116](https://gitlab.com/meltano/meltano/-/issues/3116) Fix a unicode decode issue during discovery when debug logging is enabled.
- [#2716](https://gitlab.com/meltano/meltano/-/issues/2716) Add `--help `docs for all Meltano CLI commands and options.

## 1.90.1 - (2021-12-16)

---

### Fixes

- [#3124](https://gitlab.com/meltano/meltano/-/issues/3124) Fix an error in `meltano run` invocations where tap discover calls triggered an exception.

## 1.90.0 - (2021-12-15)

---

### New

- [#2301](https://gitlab.com/meltano/meltano/-/issues/2301), [#3043](https://gitlab.com/meltano/meltano/-/issues/3043) Preview release of new [`meltano run`](https://docs.meltano.com/reference/command-line-interface#run) command.
- [#2838](https://gitlab.com/meltano/meltano/-/issues/2838) Adds the [`meltano test`](https://docs.meltano.com/reference/command-line-interface#test) command which defines first-class test and validation capabilities for Meltano plugins and projects.

### Changes

- [#2967](https://gitlab.com/meltano/meltano/-/issues/2967) Set the `meltanolabs` variant as the default tap-google-analytics extractor.
- [#3085](https://gitlab.com/meltano/meltano/-/issues/3085), [#3111](https://gitlab.com/meltano/meltano/-/issues/3111) Upgrade `target-bigquery` default variant `adswerve` to [`0.11.3`](https://github.com/adswerve/target-bigquery/releases/tag/0.11.3).
- [#3113](https://gitlab.com/meltano/meltano/-/issues/3113) Pin tag [`v1.4.27`](https://gitlab.com/meltano/tap-salesforce/-/tags/v1.4.27) of `tap-salesforce` default variant `meltano`.
- [#3119](https://gitlab.com/meltano/meltano/-/issues/3119) Bump `meltano` variant of `tap-salesforce` to tag [`v1.5.0`](https://gitlab.com/meltano/tap-salesforce/-/tags/v1.5.0).

## 1.89.0 - (2021-12-02)

---

### New

- [#3060](https://gitlab.com/meltano/meltano/-/issues/3060) Set `splitio` variant as the default tap-fastly extractor.
- [#3076](https://gitlab.com/meltano/meltano/-/issues/3076) Set `transferwise` as the default target-postgres loader.
- [#2967](https://gitlab.com/meltano/meltano/-/issues/2967) Set `meltanolabs` as the default tap-google-analytics extractor.

### Changes

- [#2772](https://gitlab.com/meltano/meltano/-/issues/2772) Transition to a new structured log format with support for additional formats like JSON and key=value, configurable via stock python logging yaml configs.
- [#2443](https://gitlab.com/meltano/meltano/-/issues/2443) Bump dbt version to 0.21.1

## 1.88.0 - (2021-11-18)

---

### New

- [#3021](https://gitlab.com/meltano/meltano/-/issues/3021) Added CLI for high-level Environment management.

- [#3003](https://gitlab.com/meltano/meltano/-/issues/3003) Add `matatika` variant of tap-solarvista extractor.

## 1.87.1 - (2021-11-09)

---

### Changes

- [#3042](https://gitlab.com/meltano/meltano/-/issues/3042) Hides non-default `meltano` variants from the UI.

### Fixes

- [#3015](https://gitlab.com/meltano/meltano/-/issues/3015) Add missing settings to default target-snowflake: `role`, `batch_wait_limit_seconds`, `archive_load_files`, `archive_load_files_s3_prefix`, and `archive_load_files_s3_bucket`
- [#3047](https://gitlab.com/meltano/meltano/-/issues/3047) Don't fail if primary `meltano.yml` file is missing top-level entries.
- [#3049](https://gitlab.com/meltano/meltano/-/issues/3049) Fix installation issues caused by breaking change in WTForms library v3.0.x.

## 1.87.0 - (2021-11-05)

---

### New

- [#2456](https://gitlab.com/meltano/meltano/-/issues/2456) Let project plugin definitions and config be defined in multiple individual YAML files. _Thanks, **[Matthew Thurman](https://gitlab.com/mathurmag)** for the inspiration and first draft!_

### Breaks

- [#2977](https://gitlab.com/meltano/meltano/-/issues/2977) Disable the Explore and Dashboards tabs in the UI by default.

## 1.86.0 - (2021-10-28)

---

### New

- [#2869](https://gitlab.com/meltano/meltano/-/issues/2869) Introduce top-level "Environments" within `meltano.yml`

### Changes

- [#2968](https://gitlab.com/meltano/meltano/-/issues/2968) Set `singer-io` as the default tap-marketo extractor.
- [#2970](https://gitlab.com/meltano/meltano/-/issues/2970) Set `singer-io` as the default tap-stripe extractor.
- [#2971](https://gitlab.com/meltano/meltano/-/issues/2971) Set `meltanolabs` as the default target-sqlite loader.

### Fixes

- [#3027](https://gitlab.com/meltano/meltano/-/issues/3027) Fixes an issue where elt invocation could hang if the tap produced large amounts of error output during discovery.

## 1.85.0 - (2021-10-21)

---

### Changes

- [#2986](https://gitlab.com/meltano/meltano/-/issues/2986) Set `transferwise` as the default target-snowflake loader.
- [#2966](https://gitlab.com/meltano/meltano/-/issues/2966) Set `singer-io` as the default tap-adwords extractor.
- [#2964](https://gitlab.com/meltano/meltano/-/issues/2964) Set `singer-io` as the default tap-facebook extractor.
- [#2963](https://gitlab.com/meltano/meltano/-/issues/2963) Set `meltanolabs` as the default tap-csv extractor.
- [#2965](https://gitlab.com/meltano/meltano/-/issues/2965) Set `meltanolabs` as the default tap-gitlab extractor.
- [2339](https://gitlab.com/meltano/meltano/-/merge_requests/2339) Update `elt` log format to include subtask field. Lines are now prefixed with `<name> | <subtask>` which may cause issues with existing log parsers.

### Fixes

- [#2997](https://gitlab.com/meltano/meltano/-/issues/2997) Bump required version of `jsonschema`.

## 1.84.0 - (2021-10-07)

---

### New

- [#2357](https://gitlab.com/meltano/meltano/-/merge_requests/2357) Use dbt [`v0.21.0`](https://github.com/dbt-labs/dbt/releases/tag/v0.21.0) by default for new dbt installs
- [2363](https://gitlab.com/meltano/meltano/-/merge_requests/2363), [2360](https://gitlab.com/meltano/meltano/-/merge_requests/2360) Small branding and logo updates throughout - and introducing Melty to the community!

### Fixes

- [2349](https://gitlab.com/meltano/meltano/-/merge_requests/2349) Fixes test extractor API endpoint to work with new PluginTestService. _Thanks, **[ReubenFrankel](https://gitlab.com/ReubenFrankel)**!_

## 1.83.0 - (2021-09-30)

---

### New

- [#2647](https://gitlab.com/meltano/meltano/-/issues/2647) Extend `meltano select` with flag to remove rules.

## 1.82.0 - (2021-09-23)

---

### Changes

- [#2782](https://gitlab.com/meltano/meltano/-/issues/2782) Switches all extractors and loaders in discovery.yml to `variants` syntax
- [#2950](https://gitlab.com/meltano/meltano/-/issues/2950) Update werkzeug to `2.0`. _Thanks, **[Keith Siilats](https://gitlab.com/siilats)**!_

### Fixes

- [#2881](https://gitlab.com/meltano/meltano/-/issues/2881) Send CLI error messages to `stderr`.

## 1.81.0 - (2021-09-16)

---

### New

- [#2609](https://gitlab.com/meltano/meltano/-/issues/2609) Add `meltano config <plugin> test` command to test an extractor plugin's configuration. _Thanks, **[ReubenFrankel](https://gitlab.com/ReubenFrankel)**!_

### Changes

- [#2930](https://gitlab.com/meltano/meltano/-/issues/2930) Update sqlfluff configuration to support DBT. _Thanks, **[Charles Julian Knight](https://gitlab.com/rabidaudio)**!_
- [#2681](https://gitlab.com/meltano/meltano/-/issues/2681) Now includes discovery log output when running `meltano elt` with `--log-level=debug`

### Fixes

- [#2866](https://gitlab.com/meltano/meltano/-/issues/2866) Avoid running discovery when invoking a tap in a mode other than sync

## 1.80.1 - (2021-09-10)

---

### Fixes

- [#2928](https://gitlab.com/meltano/meltano/-/issues/2928) Fix tap discovery failure when tap produces IO on stderr

## 1.80.0 - (2021-09-09)

---

### New

- [#2906](https://gitlab.com/meltano/meltano/-/issues/2906) Increase speed of `meltano install` for already installed plugins

* [#2906](https://gitlab.com/meltano/meltano/-/issues/2906) Increase speed of `meltano install` for already installed plugins

### Changes

- [#2897](https://gitlab.com/meltano/meltano/-/issues/2897) Refactor to move to asynchronous plugin executions and invocations

### Fixes

- [#2573](https://gitlab.com/meltano/meltano/-/issues/2573) Fix misleading error about missing `airflow.cfg` instead of missing Airflow executable

## 1.79.2 - (2021-09-07)

---

### Fixes

- [#2922](https://gitlab.com/meltano/meltano/-/issues/2922) Fix error during installation of some plugins caused by a `setuptools` release. _Thanks, **[Maarten van Gijssel](https://gitlab.com/mvgijssel)**!_

## 1.79.1 - (2021-08-17)

---

### Fixes

- [#2893](https://gitlab.com/meltano/meltano/-/issues/2893) Fix error when invoking a target outside pipeline context
- [#2627](https://gitlab.com/meltano/meltano/-/issues/2627) Invalidate catalog cache after reinstalling a tap

## 1.79.0 - (2021-08-13)

---

### New

- [#2545](https://gitlab.com/meltano/meltano/-/issues/2545) Add support for Python 3.9
- [#2849](https://gitlab.com/meltano/meltano/-/issues/2849) Use dbt [`v0.20`](https://github.com/fishtown-analytics/dbt/releases/tag/v0.20.1) by default for new dbt installs
- [#2576](https://gitlab.com/meltano/meltano/-/issues/2576) Use Airflow [v2.1](https://airflow.apache.org/docs/apache-airflow/2.1.0/changelog.html) by default for new Airflow installs
- [#2871](https://gitlab.com/meltano/meltano/-/issues/2871) Add `discovery_url_auth` project setting to support authenticated retrieval of `discovery.yml`
- [#2855](https://gitlab.com/meltano/meltano/-/issues/2855) Allow `executable` to be overridden through plugin inheritance
- [#2860](https://gitlab.com/meltano/meltano/-/issues/2860) Allow commands to use alternate executables

### Changes

- [#2868](https://gitlab.com/meltano/meltano/-/issues/2868) Refactor to allow SingerTarget to inject a BookmarkWriter via a new PluginInvoker callback
- [#2575](https://gitlab.com/meltano/meltano/-/issues/2575) Support version-specific pip constraint files by allowing the special var `${MELTANO__PYTHON_VERSION}` in plugin pip_url's (bumps `discovery.yml` version ([#2890](https://gitlab.com/meltano/meltano/-/issues/2890)) to signal the required upgrade)

### Fixes

- [#2882](https://gitlab.com/meltano/meltano/-/issues/2882) Allow multiple taps / targets to be invoked at the same time by adding a UUID to config.json
- [#2381](https://gitlab.com/meltano/meltano/-/issues/2381) Implement selection logic for all Singer discoverable metadata (`inclusion` and `selected-by-default`)

## 1.78.0 - (2021-07-15)

---

### New

- [#2814](https://gitlab.com/meltano/meltano/-/issues/2814) Add `mashey` variant of `tap-ask-nicely`
- [#2815](https://gitlab.com/meltano/meltano/-/issues/2815) Add `singer-io` variant of `tap-github`
- [#2816](https://gitlab.com/meltano/meltano/-/issues/2816) Add `singer-io` variant of `tap-google-sheets`
- [#2817](https://gitlab.com/meltano/meltano/-/issues/2817) Add `singer-io` variant of `tap-pendo`
- [#2818](https://gitlab.com/meltano/meltano/-/issues/2818) Add `singer-io` variant of `tap-hubspot`
- [#2821](https://gitlab.com/meltano/meltano/-/issues/2821) Add `singer-io` variant of `tap-jira`
- [#2823](https://gitlab.com/meltano/meltano/-/issues/2823) Add `transferwise` variant of `tap-twilio`

### Fixes

- [#2951](https://gitlab.com/meltano/meltano/-/issues/2851) Default to skipping transforms in Meltano UI pipeline creation
- [#2758](https://gitlab.com/meltano/meltano/-/issues/2758) Fix misleading error message when calling `meltano invoke airflow <args>`
- [#2826](https://gitlab.com/meltano/meltano/-/issues/2826) Make plugin installation serial during `meltano add ...`
- [#2828](https://gitlab.com/meltano/meltano/-/issues/2828) Fix coroutine error when `python3-venv` is missing during plugin installation.

### Breaks

## 1.77.0 - (2021-06-17)

---

### Changes

- [#2694](https://gitlab.com/meltano/meltano/-/issues/2694) Use dbt [`v0.19.1`](https://github.com/fishtown-analytics/dbt/releases/tag/v0.19.1) by default for new dbt installs
- [#2694](https://gitlab.com/meltano/meltano/-/issues/2694) Add support for dbt [`config-version: 2`](https://docs.getdbt.com/docs/guides/migration-guide/upgrading-to-0-17-0)
- [#2622](https://gitlab.com/meltano/meltano/-/issues/2622) Make `hotgluexyz` the default variant for the CSV loader

### Fixes

- [#2741](https://gitlab.com/meltano/meltano/-/issues/2741) Fix duplication of config values when complex settings are applied to Singer plugins.

## 1.76.0 - (2021-06-10)

---

### Fixes

- [#2755](https://gitlab.com/meltano/meltano/-/issues/2755) Fix SQLAlchemy `cache_ok` warning messages when running `meltano elt`
- [#2773](https://gitlab.com/meltano/meltano/-/issues/2773) Fix `tap-chargebee`, `tap-intacct` and `tap-quickbooks` definitions that had `properties` capability instead of `catalog`
- [#2784](https://gitlab.com/meltano/meltano/-/issues/2784) Fix catalog discovery error when using custom plugins with no `pip_url` set

## 1.75.0 - (2021-05-28)

---

### Changes

- [#2745](https://gitlab.com/meltano/meltano/-/issues/2745) Allow `meltano` commands to be used from a subdirectory of a project
- [#2341](https://gitlab.com/meltano/meltano/-/issues/2341) Add support for already-installed plugins by making `pip_url` optional in custom plugin definitions
- [#2341](https://gitlab.com/meltano/meltano/-/issues/2341) Allow non-pip plugins to be declared using relative `executable` paths and `executable` programs already on the PATH

## 1.74.0 - (2021-05-10)

---

### New

- [#2353](https://gitlab.com/meltano/meltano/-/issues/2353) Add `meltano remove` command

## 1.73.0 - (2021-04-29)

---

### New

- [#2621](https://gitlab.com/meltano/meltano/-/issues/2621) Add `twilio-labs` variant of `tap-zendesk`

### Changes

- [#2705](https://gitlab.com/meltano/meltano/-/issues/2705) Speed up `meltano install` by installing plugins in parallel
- [#2709](https://gitlab.com/meltano/meltano/-/issues/2709) Add support for setting `kind` in settings prompt when using `meltano add --custom`

## 1.72.0 - (2021-04-22)

---

### New

- [#2560](https://gitlab.com/meltano/meltano/-/issues/2560) Add support for shortcut commands to `invoke`
- [#2560](https://gitlab.com/meltano/meltano/-/issues/2560) Add support for `sqlfluff` utility for linting SQL transforms
- [#2613](https://gitlab.com/meltano/meltano/-/issues/2613) Add `mashey` variant of `tap-slack`
- [#2689](https://gitlab.com/meltano/meltano/-/issues/2689) Add documentation for using a custom Python Package Index (PyPi)
- [#2426](https://gitlab.com/meltano/meltano/-/issues/2426) Add `transferwise` variant of `target-redshift`

### Changes

- [#2082](https://gitlab.com/meltano/meltano/-/issues/2082) Updated database_uri documentation to show how to target a PostgreSQL schema
- [#2107](https://gitlab.com/meltano/meltano/-/issues/2107) Updated 'create a custom extractor' tutorial to use the new SDK

### Fixes

- [#2526](https://gitlab.com/meltano/meltano/-/issues/2526) When target process fails before tap, report target output instead of `BrokenPipeError` or `ConnectionResetError`

## 1.71.0 - (2021-03-23)

---

### New

- [#2544](https://gitlab.com/meltano/meltano/-/issues/2544) Add support for `utility` plugin type
- [#2614](https://gitlab.com/meltano/meltano/-/issues/2614) Add `mashey` variant of `tap-zoom`

### Fixes

- [#2581](https://gitlab.com/meltano/meltano/-/issues/2581) Only expand `$ALL_CAPS` env vars in `meltano.yml` config values to prevent false positive matches in passwords

## 1.70.0 - (2021-02-23)

---

### New

- [#2590](https://gitlab.com/meltano/meltano/-/issues/2590) Add `hotgluexyz` variant of `tap-chargebee`
- [#2593](https://gitlab.com/meltano/meltano/-/issues/2593) Add `hotgluexyz` variant of `tap-intacct`

### Changes

- [#2356](https://gitlab.com/meltano/meltano/-/issues/2356) Disallow two pipelines with the same job ID to run at the same time by default

### Fixes

- [#2585](https://gitlab.com/meltano/meltano/-/issues/2585) Fix bug with finding a schedule based on namespace for a custom plugin

## 1.69.0 - (2021-02-16)

---

### New

- [#2558](https://gitlab.com/meltano/meltano/-/issues/2558) Add support for Airflow 2.0
- [#2577](https://gitlab.com/meltano/meltano/-/issues/2577) Add `hotgluexyz` variant of `tap-quickbooks`

## 1.68.0 - (2021-02-11)

---

### New

- [#2557](https://gitlab.com/meltano/meltano/-/issues/2557) Add support for entity and attribute selection to tap-gitlab

### Changes

- [#2559](https://gitlab.com/meltano/meltano/-/issues/2559) Bump Airflow version to 1.10.14

### Fixes

- [#2543](https://gitlab.com/meltano/meltano/-/issues/2543) Fix packages dependencies that claim Python 3.9 is supported when it actually isn't.

## 1.67.0 - (2021-01-26)

---

### Fixes

- [#2540](https://gitlab.com/meltano/meltano/-/issues/2540) `meltano schedule run` exit code now matches exit code of wrapped `meltano elt`
- [#2525](https://gitlab.com/meltano/meltano/-/issues/2525) `meltano schedule run` no longer requires `meltano` to be in the `PATH`

## 1.66.0 - (2021-01-18)

---

### New

- [#2483](https://gitlab.com/meltano/meltano/-/issues/2483) Every second, `meltano elt` records a heartbeat timestamp on the pipeline run row in the system database as long as the pipeline is running.
- [#2483](https://gitlab.com/meltano/meltano/-/issues/2483) Before running the new pipeline, `meltano elt` automatically marks runs with the same Job ID that have become stale as failed. A run is considered stale when 5 minutes have elapsed since the last recorded heartbeat. Older runs without a heartbeat are considered stale if they are still in the running state 24 hours after starting.
- [#2483](https://gitlab.com/meltano/meltano/-/issues/2483) `meltano schedule list` (which is run periodically by `meltano invoke airflow scheduler`) automatically marks any stale run as failed.
- [#2502](https://gitlab.com/meltano/meltano/-/issues/2502) Add `User-Agent` header with Meltano version to request for remote `discovery.yml` manifest (typically https://www.meltano.com/discovery.yml)
- [#2503](https://gitlab.com/meltano/meltano/-/issues/2503) Include project ID in `X-Project-ID` header and `project_id` query param in request for remote `discovery.yml` manifest when `send_anonymous_usage_stats` setting is enabled.

## 1.65.0 - (2021-01-12)

---

### New

- [#2392](https://gitlab.com/meltano/meltano/-/issues/2392) Add 'elt.buffer_size' setting with default value of 10MiB to let extractor output buffer size and line length limit (maximum message size) be configured as appropriate for the extractor and loader in question.

### Fixes

- [#2501](https://gitlab.com/meltano/meltano/-/issues/2501) Don't lose `version` when caching `discovery.yml`.

## 1.64.1 - (2021-01-08)

---

### Fixes

- [#2500](https://gitlab.com/meltano/meltano/-/issues/2500) Ensure all buffered messages (records) output by extractor make it to loader when extractor finishes early.

## 1.64.0 - (2021-01-07)

---

### Fixes

- [#2478](https://gitlab.com/meltano/meltano/-/issues/2478) Fix runaway memory usage (and possible out-of-memory error) when extractor outputs messages at higher rate than loader can process them, by enabling flow control with a 64KB buffer size limit

## 1.63.0 - (2021-01-04)

---

### New

- [#2308](https://gitlab.com/meltano/meltano/-/issues/2308) Verify that system database connection is still viable when checking it out of connection pool.
- [#2308](https://gitlab.com/meltano/meltano/-/issues/2308) Add `database_max_retries` and `database_retry_timeout` settings to configure retry attempts when the first connection to the DB fails.

### Fixes

- [#2486](https://gitlab.com/meltano/meltano/-/issues/2486) Remove `state` capability from `tap-google-analytics` because it's not actually currently supported yet

## 1.62.0 - (2020-12-23)

---

### New

- [#2390](https://gitlab.com/meltano/meltano/-/issues/2390) Let a plugin inherit its base plugin (package) description and configuration from another one using `--inherit-from=<name>` on `meltano add` or `inherit_from: <name>` in `meltano.yml`, so that the same package can be used in a project multiple times with different configurations.

### Changes

- [#2479](https://gitlab.com/meltano/meltano/-/issues/2479) Use extractor `load_schema` (usually its namespace) as default for target-bigquery `dataset_id` setting, as it already is for target-snowflake and target-postgres `schema`

## 1.61.0 - (2020-12-09)

---

### New

- [#2476](https://gitlab.com/meltano/meltano/-/issues/2476) Add missing tap-salesforce `is_sandbox` setting
- [#2471](https://gitlab.com/meltano/meltano/-/issues/2471) Make tap-bigquery discoverable
- [#2227](https://gitlab.com/meltano/meltano/-/issues/2227) Add `meltano schedule run <name>` command to run scheduled pipeline by name

### Changes

- [#2477](https://gitlab.com/meltano/meltano/-/issues/2477) Show array and object settings in configuration UI as unsupported instead of hiding them entirely
- [#2477](https://gitlab.com/meltano/meltano/-/issues/2477) Unhide tap-csv and tap-spreadsheets-anywhere in UI

### Fixes

- [#2379](https://gitlab.com/meltano/meltano/-/issues/2379) Take into account schedule `env` when running pipeline from UI using "Run" button

## 1.60.1 - (2020-12-07)

---

### Fixes

- [#2473](https://gitlab.com/meltano/meltano/-/issues/2473) Fix meltano/meltano Docker image entrypoint

## 1.60.0 - (2020-12-02)

---

### New

- [#2367](https://gitlab.com/meltano/meltano/-/issues/2367) Adopt Poetry for dependency and build management

### Changes

- [#2457](https://gitlab.com/meltano/meltano/-/issues/2457) Hide settings of kind `object` or `array` in UI

### Fixes

- [#2457](https://gitlab.com/meltano/meltano/-/issues/2457) Fix configuration of tap-adwords `primary_keys` and target-snowflake and target-postgres (transferwise variants) `schema_mapping`
- [#2463](https://gitlab.com/meltano/meltano/-/issues/2463) Fix casting of tap-postgres `max_run_seconds`, `logical_poll_total_seconds`, and `break_at_end_lsn` setting values
- [#2466](https://gitlab.com/meltano/meltano/-/issues/2466) Stop requiring specific version of `cryptography` that's incompatible with latest `pyOpenSSL`

## 1.59.0 - (2020-11-23)

---

### Changes

- [#2450](https://gitlab.com/meltano/meltano/-/issues/2450) Remove undocumented plugin configuration profile functionality

### Fixes

- [#2451](https://gitlab.com/meltano/meltano/-/issues/2451) Correctly show CLI error messages in log output
- [#2453](https://gitlab.com/meltano/meltano/-/issues/2453) Correctly pass value of `tap-facebook`'s `insights_buffer_days` setting to tap as integer instead of boolean
- [#2387](https://gitlab.com/meltano/meltano/-/issues/2387) Order of attributes in `meltano select --list --all` is set to alphabetical order.
- [#2458](https://gitlab.com/meltano/meltano/-/issues/2458) Adds missing `mysql-logo.png`

## 1.58.0 - (2020-11-12)

---

### New

- [#2438](https://gitlab.com/meltano/meltano/-/issues/2438) Add missing `replica_set`, `ssl`, `verify_mode`, and `include_schemas_in_destination_stream_name` settings to `tap-mongodb`
- [#2389](https://gitlab.com/meltano/meltano/-/issues/2389) Let user disable autoscrolling in UI job log modal
- [#2307](https://gitlab.com/meltano/meltano/-/issues/2307) Add `ui.session_cookie_secure` setting to let `Secure` flag be enabled on session cookies when Meltano UI is served over HTTPS

### Changes

- [#2307](https://gitlab.com/meltano/meltano/-/issues/2307) The `Secure` flag is no longer enabled on Meltano UI session cookies unconditionally and by default

### Fixes

- [#2396](https://gitlab.com/meltano/meltano/-/issues/2396) Support unquoted `YYYY-MM-DD` date values in `meltano.yml` by converting them to ISO8601 strings before passing them to plugins
- [#2445](https://gitlab.com/meltano/meltano/-/issues/2445) Fix 'Test Connection' and 'Save' buttons being disabled in UI Configuration modal despite required fields being populated
- [#2307](https://gitlab.com/meltano/meltano/-/issues/2307) Fix logging into Meltano UI in Google Chrome when running without HTTPS

## 1.57.0 - (2020-11-10)

---

### New

- [#2433](https://gitlab.com/meltano/meltano/-/issues/2433) Add `datamill-co` variant of `target-postgres`
- [#2425](https://gitlab.com/meltano/meltano/-/issues/2425) Add `transferwise` variant of `target-postgres`
- [#2404](https://gitlab.com/meltano/meltano/-/issues/2404) Add `singer-io` variant of `tap-recharge`
- [#2410](https://gitlab.com/meltano/meltano/-/issues/2410) Add `transferwise` variant of `tap-postgres`
- [#2411](https://gitlab.com/meltano/meltano/-/issues/2411) Add `transferwise` variant of `tap-mysql`
- [#2407](https://gitlab.com/meltano/meltano/-/issues/2407) Refactor discovery.yaml to keep things in lexicographically ascending order and in correct format
- [#2435](https://gitlab.com/meltano/meltano/-/issues/2435) Add new `stringify` setting `value_post_processor` that will convert values to their JSON string representation
- [#2437](https://gitlab.com/meltano/meltano/-/issues/2437) Add `meltano invoke` `--dump` option with possible values `config` and `catalog` (for extractors) to dump content of plugin-specific generated file

### Changes

- [#2368](https://gitlab.com/meltano/meltano/-/issues/2433) Make `datamill-co` variant of `target-postgres` the default instead of `meltano`

### Fixes

### Breaks

## 1.56.0 - (2020-11-02)

---

### New

- [#2374](https://gitlab.com/meltano/meltano/-/issues/2374) Add `target-bigquery` discoverable plugin definition
- [#1956](https://gitlab.com/meltano/meltano/-/issues/1956) Add support for Python 3.8

## 1.55.0 - (2020-10-30)

---

### New

- [#2368](https://gitlab.com/meltano/meltano/-/issues/2368) Add `transferwise` and `datamill-co` variants of `target-snowflake`

### Changes

- [#2368](https://gitlab.com/meltano/meltano/-/issues/2368) Make `datamill-co` variant of `target-snowflake` the default instead of `meltano`
- [#2380](https://gitlab.com/meltano/meltano/-/issues/2380) Add `target_` prefix to `namespace`s of discoverable loaders target-postgres, target-snowflake, and target-sqlite

### Fixes

- [#2373](https://gitlab.com/meltano/meltano/-/issues/2373) `meltano init` emits warning instead of failing when underlying filesystem doesn't support symlinks
- [#2391](https://gitlab.com/meltano/meltano/-/issues/2391) Add missing `max_workers` setting to `tap-salesforce` discoverable plugin definition
- [#2400](https://gitlab.com/meltano/meltano/-/issues/2400) Constrain Airflow installation to specific set of known-to-work requirements to prevent it from breaking unexpectedly

## 1.54.0 - (2020-10-08)

---

### Changes

- [#2057](https://gitlab.com/meltano/meltano/-/issues/2057) Bump Airflow version to 1.10.12
- [#2224](https://gitlab.com/meltano/meltano/-/issues/2224) Delete (if present) and recreate virtual environments for all plugins when running meltano install.

### Fixes

- [#2334](https://gitlab.com/meltano/meltano/-/issues/2334) Omit keys for settings with `null` values from `config.json` files generated for taps and targets, to support plugins that check if a config key is present instead of checking if the value is non-null.
- [#2376](https://gitlab.com/meltano/meltano/-/issues/2376) Fix `meltano elt ... --transform={run,only}` raising `PluginMissingError` when a default transform for the extractor is discoverable but not installed
- [#2377](https://gitlab.com/meltano/meltano/-/issues/2377) Ensure arbitrary env vars defined in `.env` are passed to invoked plugins

## 1.53.0 - (2020-10-06)

---

### New

- [#2134](https://gitlab.com/meltano/meltano/-/issues/2134) Let different variants of plugins be discovered and let users choose which to add to their project

### Changes

- [#2112](https://gitlab.com/meltano/meltano/-/issues/2112) Stop inheriting Meltano venv when invoking Airflow

### Fixes

- [#2372](https://gitlab.com/meltano/meltano/-/issues/2372) Upgrade `pip` and related tools to the latest version in plugin venvs

## 1.52.0 - (2020-09-28)

---

### Fixes

- [#2360](https://gitlab.com/meltano/meltano/-/issues/2360) Remove automatic install of extractors, loaders, and transforms if they are not present.

- [#2348](https://gitlab.com/meltano/meltano/-/issues/2348) Invalidate `meltano select` catalog discovery cache when extractor configuration is changed

## 1.51.0 - (2020-09-21)

---

### New

- [#2355](https://gitlab.com/meltano/meltano/-/issues/2355) Add `meltano elt` `--dump` option with possible values `catalog`, `state`, `extractor-config`, and `loader-config` to dump content of pipeline-specific generated file

### Fixes

- [#2358](https://gitlab.com/meltano/meltano/-/issues/2358) Don't unintentionally deselect all attributes other than those marked `inclusion: automatic` when using extractor `select_filter` extra or `meltano elt`'s `--select <entity>` option

## 1.50.0 - (2020-09-17)

---

### New

- [#2291](https://gitlab.com/meltano/meltano/-/issues/2291) Add `catalog` extractor extra to allow a catalog to be provided manually
- [#2291](https://gitlab.com/meltano/meltano/-/issues/2291) Add `--catalog` option to `meltano elt` to allow a catalog to be provided manually
- [#2289](https://gitlab.com/meltano/meltano/-/issues/2289) Add `state` extractor extra to allow state file to be provided manually
- [#2289](https://gitlab.com/meltano/meltano/-/issues/2289) Add `--state` option to `meltano elt` to allow state file to be provided manually

### Fixes

- [#2352](https://gitlab.com/meltano/meltano/-/issues/2352) `meltano elt` `--select` and `--exclude` no longer unexpectedly select entities for extraction that match the wildcard pattern but weren't selected originally.

## 1.49.0 - (2020-09-15)

---

### New

- [#2279](https://gitlab.com/meltano/meltano/-/issues/2279) Populate primary setting env var and aliases when invoking plugin or expanding env vars
- [#2349](https://gitlab.com/meltano/meltano/-/issues/2349) Allow plugin setting (default) values to reference pipeline plugin extras using generic env vars, e.g. `MELTANO_EXTRACT__<EXTRA>`
- [#2281](https://gitlab.com/meltano/meltano/-/issues/2281) Allow plugin extra (default) values to reference plugin name, namespace, profile using generic env vars, e.g. `MELTANO_EXTRACTOR_NAMESPACE`
- [#2280](https://gitlab.com/meltano/meltano/-/issues/2280) Allow plugin extra (default) values to reference plugin settings using env vars, e.g. `target_schema: $PG_SCHEMA`
- [#2278](https://gitlab.com/meltano/meltano/-/issues/2278) Read setting values from `<PLUGIN_NAME>_<SETTING_NAME>` env vars, taking precedence over `<PLUGIN_NAMESPACE>_<SETTING_NAME>` but not custom `env`
- [#2350](https://gitlab.com/meltano/meltano/-/issues/2350) Add `MELTANO_TRANSFORM_*` transform pipeline env vars for transformer (configuration) to access
- [#2282](https://gitlab.com/meltano/meltano/-/issues/2282) Add new extractor extra `load_schema` and use it as default loader `schema` instead of namespace
- [#2284](https://gitlab.com/meltano/meltano/-/issues/2284) Add new loader extra `dialect` and use it as default dbt `target` and Meltano UI SQL dialect instead of namespace
- [#2283](https://gitlab.com/meltano/meltano/-/issues/2283) Add new loader extra `target_schema` and use it as default dbt `source_schema` instead of loader `schema`
- [#2285](https://gitlab.com/meltano/meltano/-/issues/2285) Add new transform extra `package_name` and use it in dbt's `dbt_project.yml` and `--models` argument instead of namespace

### Changes

- [#2279](https://gitlab.com/meltano/meltano/-/issues/2279) Fall back on setting values from `<PLUGIN_NAME>_<SETTING_NAME>` and `<PLUGIN_NAMESPACE>_<SETTING_NAME>` env vars if a custom `env` is defined but not used
- [#2278](https://gitlab.com/meltano/meltano/-/issues/2278) Stop unnecessarily prepopulating `env` on a newly added custom plugin's settings definitions
- [#2208](https://gitlab.com/meltano/meltano/-/issues/2208) Standardize on setting env vars prefixed with plugin name, not namespace or custom `env`

## 1.48.0 - (2020-09-07)

---

### New

- [#2340](https://gitlab.com/meltano/meltano/-/issues/2340) Print full error message when extractor catalog discovery fails
- [#2223](https://gitlab.com/meltano/meltano/-/issues/2223) Print clear error message when `meltano invoke` or `meltano elt` attempts to execute a plugin that hasn't been installed yet
- [#2345](https://gitlab.com/meltano/meltano/-/issues/2345) Make `tap-csv` `files` a known setting
- [#2155](https://gitlab.com/meltano/meltano/-/issues/2155) Add `select_filter` extractor extra to allow extracting a subset of selected entities
- [#2155](https://gitlab.com/meltano/meltano/-/issues/2155) Add `--select` and `--exclude` options to `meltano elt` to allow extracting a subset of selected entities

### Changes

- [#2167](https://gitlab.com/meltano/meltano/-/issues/2167) Include extractor and loader name in autogenerated `meltano elt` job ID
- [#2343](https://gitlab.com/meltano/meltano/-/issues/2343) Automatically delete generated plugin config files at end of `meltano elt` and `meltano invoke`

### Fixes

- [#2167](https://gitlab.com/meltano/meltano/-/issues/2167) Make sure autogenerated `meltano elt` job ID matches in system database and `.meltano/{run,logs}/elt`
- [#2347](https://gitlab.com/meltano/meltano/-/issues/2347) Have `meltano config <plugin> set --store=dotenv` store valid JSON values for arrays and objects
- [#2346](https://gitlab.com/meltano/meltano/-/issues/2346) Correctly cast environment variable string value when overriding custom array and object settings

### Breaks

- [#2344](https://gitlab.com/meltano/meltano/-/issues/2344) Move `meltano elt` output logs from `.meltano/run/elt` to `.meltano/logs/elt`
- [#2342](https://gitlab.com/meltano/meltano/-/issues/2342) Store pipeline-specific generated plugin config files (`tap.config.json`, `tap.properties.json`, etc) under `.meltano/run/elt/<job_id>/<run_id>` instead of `.meltano/run/<plugin_name>`. Users who were explicitly putting a catalog file at `.meltano/run/<plugin_name>/tap.properties.json` should use `.meltano/extractors/<plugin_name>/tap.properties.json` instead.

## 1.47.0 - (2020-09-03)

---

### New

- [#2210](https://gitlab.com/meltano/meltano/-/issues/2210) Print documentation and repository URLs when adding a new plugin to the project
- [#2277](https://gitlab.com/meltano/meltano/-/issues/2277) Add `tap-bing-ads` as a known extractor
- [#2328](https://gitlab.com/meltano/meltano/-/issues/2328) Add new `upcase_string` setting `value_processor` that will convert string values to uppercase

### Changes

- [#2216](https://gitlab.com/meltano/meltano/-/issues/2216) Add stream properties defined in an extractor's `schema` extra to catalog if they do not exist in the discovered stream schema yet

### Fixes

- [#2338](https://gitlab.com/meltano/meltano/-/issues/2338) Once again change `target-csv` to use `singer-io/target-csv` instead of the Meltano fork
- [#2235](https://gitlab.com/meltano/meltano/-/issues/2235) Make embed links accessible when not authenticated
- [#2328](https://gitlab.com/meltano/meltano/-/issues/2328) Always convert `target-snowflake` `schema` setting value to uppercase before passing it to plugin

## 1.46.0 - (2020-08-27)

---

### New

- [!1820](https://gitlab.com/meltano/meltano/-/merge_requests/1820) Add 'tap-spreadsheets-anywhere' as an extractor

### Changes

- [#2309](https://gitlab.com/meltano/meltano/-/issues/2309) Pretty print `meltano schedule list --format=json` output
- [#2312](https://gitlab.com/meltano/meltano/-/issues/2312) Don't unnecessarily run discovery and generate catalog when running `meltano invoke <extractor> --help`, making it less likely to fail

## 1.45.0 - (2020-08-17)

---

### New

- [#2071](https://gitlab.com/meltano/meltano/-/issues/2071) Add new "Loaders" page to UI
- [#2222](https://gitlab.com/meltano/meltano/-/issues/2222) Add OAuth credentials settings to `tap-google-analytics`

### Changes

- [#2197](https://gitlab.com/meltano/meltano/-/issues/2197) Change `target-csv` to use `singer-io/target-csv` instead of the Meltano fork

### Fixes

- [#2268](https://gitlab.com/meltano/meltano/-/issues/2268) Fix bug causing custom plugins not to show up in `meltano discover` and have "Unknown" label in UI

## 1.44.0 - (2020-08-11)

---

### Fixes

- [#2219](https://gitlab.com/meltano/meltano/-/issues/2219) Don't fail on large (record) messages output by extractors (Singer taps) by increasing subprocess output buffer size from 64KB to 1MB.
- [#2215](https://gitlab.com/meltano/meltano/-/issues/2215) Have `meltano invoke <plugin> --help` pass `--help` flag to plugin, instead of showing `meltano invoke` help message

## 1.43.0 - (2020-08-04)

---

### New

- [#2116](https://gitlab.com/meltano/meltano/-/issues/2116) Prefix `meltano elt` output with `meltano`, `tap-foo`, `target-bar` and `dbt` labels as appropriate
- [!1778](https://gitlab.com/meltano/meltano/-/merge_requests/1788) Clearly print reason that tap, target or dbt failed by repeating last output line
- [#2214](https://gitlab.com/meltano/meltano/-/issues/2214) Log Singer messages output by tap and target when `meltano elt` is run with `--log-level` flag (or `cli.log_level` setting) set to `debug`

### Changes

- [!1778](https://gitlab.com/meltano/meltano/-/merge_requests/1788) Change stored error message when job was interrupted by KeyboardInterrupt from 'KeyboardInterrupt()' to 'The process was interrupted'
- [!1778](https://gitlab.com/meltano/meltano/-/merge_requests/1788) Disable noisy SettingsService logging when `cli.log_level` setting (or `--log-level` flag) is set to `debug`

### Fixes

- [#2212](https://gitlab.com/meltano/meltano/-/issues/2212) Don't show extractor extras `_select`, `_metadata`, and `_schema` as required in UI configuration form
- [#2213](https://gitlab.com/meltano/meltano/-/issues/2213) Provide extra context when `meltano invoke airflow` fails because of `airflow initdb` failing
- [!1778](https://gitlab.com/meltano/meltano/-/merge_requests/1788) Fail gracefully when `meltano install` fails to install plugin(s)

## 1.42.0 - (2020-07-28)

---

### New

- [#2162](https://gitlab.com/meltano/meltano/-/issues/2162) Print link to plugin documentation in `meltano add <plugin>` and `meltano config <plugin> list` output

### Changes

- [#2200](https://gitlab.com/meltano/meltano/-/issues/2200) Consistently handle CLI errors
- [#2147](https://gitlab.com/meltano/meltano/-/issues/2147) Continuously persist state messages output by loader (forwarded from extractor) so that subsequent runs can pick up where a failed run left off
- [#2198](https://gitlab.com/meltano/meltano/-/issues/2198) Don't touch project files that may be readonly when installing transform or dashboard plugins.

### Fixes

- [#2199](https://gitlab.com/meltano/meltano/-/issues/2199) Fix `meltano discover` only listing custom plugins, not known (discovered) ones
- [#2166](https://gitlab.com/meltano/meltano/-/issues/2166) Don't fail on large extractor state messages by increasing loader output buffer size from 64 to 128KB
- [#2180](https://gitlab.com/meltano/meltano/-/issues/2180) Mark pipeline job as failed when process is interrupted (SIGINT) or terminated (SIGTERM).

## 1.41.1 - (2020-07-23)

---

### New

- [#2196](https://gitlab.com/meltano/meltano/-/issues/2196) Pretty print and apply appropriate nesting to `meltano config` output
- [#2003](https://gitlab.com/meltano/meltano/-/issues/2003) Let extractor extra `select` be interacted with as `_select` setting
- [!1774](https://gitlab.com/meltano/meltano/-/merge_requests/1774) Let transform extra `vars` be interacted with as `_vars` setting
- [!1774](https://gitlab.com/meltano/meltano/-/merge_requests/1774) Add support for `kind: object` settings, which can gather nested values from across setting stores
- [!1774](https://gitlab.com/meltano/meltano/-/merge_requests/1774) Add support for `aliases: [...]` on setting definitions
- [!1774](https://gitlab.com/meltano/meltano/-/merge_requests/1774) Add support for `value_processor: 'nest_object'` on setting definitions
- [#2145](https://gitlab.com/meltano/meltano/-/issues/2145) Let discovered catalog schema be modified using schema rules stored in extractor `schema` extra (aka `_schema` setting)

### Changes

- [#2070](https://gitlab.com/meltano/meltano/issues/2070) List installed and available extractors separately on Extractors page
- [!1774](https://gitlab.com/meltano/meltano/-/merge_requests/1774) Replace `update.*` file bundle settings with `update` extra (aka `_update` setting)
- [!1774](https://gitlab.com/meltano/meltano/-/merge_requests/1774) Replace `metadata.*` extractor settings with `metadata` extra (aka `_metadata` setting)
- [#1764](https://gitlab.com/meltano/meltano/-/merge_requests/1764) Interpret `meltano config <plugin> set` value as JSON to allow non-string values to be set more easily

### Fixes

- [!1774](https://gitlab.com/meltano/meltano/-/merge_requests/1774) Fix poor performance of setting lookups using more memoization

## 1.41.0 - (2020-07-20)

---

### New

- [#2174](https://gitlab.com/meltano/meltano/-/issues/2174) Add `/api/health` health check route
- [#2125](https://gitlab.com/meltano/meltano/-/issues/2125) Add `--full-refresh` flag to `meltano elt` to perform a full refresh, ignoring the state left behind by any previous runs with the same job ID.
- [#2181](https://gitlab.com/meltano/meltano/-/issues/2181) Show custom Meltano UI logo (`ui.logo_url` setting) on sign-in page when authentication is enabled.

### Changes

- [#2175](https://gitlab.com/meltano/meltano/-/issues/2175) Clarify that not supporting discovery mode means that the `state` capability is not advertised
- [#2195](https://gitlab.com/meltano/meltano/-/issues/2195) Slightly increase size of custom Meltano UI logo (`ui.logo_url`) in navbar

### Fixes

- [#2168](https://gitlab.com/meltano/meltano/-/issues/2168) Don't select entity attributes marked as unsupported

## 1.40.1 - (2020-07-16)

---

### New

- [#2171](https://gitlab.com/meltano/meltano/-/issues/2171) Add better logging and error handling to `meltano config`
- [#2154](https://gitlab.com/meltano/meltano/-/issues/2154) Add 'project_readonly' setting to block changes to containerized project files, but still allow UI and CLI to store configuration in system database
- [#2157](https://gitlab.com/meltano/meltano/-/issues/2157) Add `ui.analysis` setting which can be disabled to hide all functionality related to Analysis from the UI
- [#2169](https://gitlab.com/meltano/meltano/-/issues/2169) Log warning when pipeline state was found but extractor does not advertise `state` capability

### Changes

- [#2171](https://gitlab.com/meltano/meltano/-/issues/2171) `meltano config <plugin> set` will now automatically store settings in `meltano.yml` or `.env` as appropriate.
- [#2127](https://gitlab.com/meltano/meltano/-/issues/2127) Config stored in `meltano.yml` or `.env` can now be edited in the UI when read-only mode is not enabled

### Fixes

- [#2109](https://gitlab.com/meltano/meltano/-/issues/2109) Fix bug causing adding extractor with related transform plugin to project in UI to fail when dbt hasn't yet been installed
- [#2170](https://gitlab.com/meltano/meltano/-/issues/2170) Restore support for referencing arbitrary env vars defined in `.env` from `meltano.yml` using env var expansion
- [#2115](https://gitlab.com/meltano/meltano/-/issues/2115) Stop `meltano` commands from leaving empty `.meltano/run` directory behind when run in non-project dir

## 1.40.0 - (2020-07-14)

---

### New

- [#2153](https://gitlab.com/meltano/meltano/-/issues/2153) Add `logo_url` property to custom extractor and loader definitions to show a custom logo in Meltano UI

## 1.39.1 - (2020-07-09)

---

### New

- [#2141](https://gitlab.com/meltano/meltano/-/issues/2141) Add `ui.session_cookie_domain` setting, to be used instead of `ui.server_name` when hostname matching is not desirable.
- [#2142](https://gitlab.com/meltano/meltano/-/issues/2142) Let `discovery.yml` manifest URL be overwritten using `discovery_url` setting.
- [#2083](https://gitlab.com/meltano/meltano/-/issues/2083) Add `ui.anonymous_readonly` setting to allow anonymous users read-only access when `ui.authentication` is enabled.
- [#2108](https://gitlab.com/meltano/meltano/-/issues/2108) Show icon with tooltip in UI when read-only mode is enabled
- [#2120](https://gitlab.com/meltano/meltano/-/issues/2120) Add `ui.logo_url` setting to allow the customization of the logo shown in the top left of the Meltano UI interface.

### Changes

- [#2140](https://gitlab.com/meltano/meltano/-/issues/2140) Only have `meltano ui` complain about missing `ui.server_name`, `ui.secret_key` and `ui.password_salt` settings when `ui.authentication` is enabled
- [#2083](https://gitlab.com/meltano/meltano/-/issues/2083) Stop allowing anonymous users read-only access when `ui.authentication` and `ui.readonly` are both enabled.

### Fixes

- [#2151](https://gitlab.com/meltano/meltano/-/issues/2151) Fix `meltano ui` never printing `Meltano UI is now available at [URL]` if `ui.server_name` is set
- [#2152](https://gitlab.com/meltano/meltano/-/issues/2152) Fix `meltano ui` printing all `gunicorn.error` logs twice

## 1.39.0 - (2020-07-07)

---

### New

- [#2100](https://gitlab.com/meltano/meltano/-/issues/2100) Let settings be stored directly in `.env` using `meltano config set --store=dotenv`
- [#2099](https://gitlab.com/meltano/meltano/-/issues/2099) Let Meltano settings be configured using `meltano config meltano {list,set,unset,reset}`

### Changes

- [#2100](https://gitlab.com/meltano/meltano/-/issues/2100) Have `meltano ui setup` store secrets in `.env` instead of `ui.cfg`

### Fixes

- [#2135](https://gitlab.com/meltano/meltano/-/issues/2135) Fix UI "Explore" page for custom (as opposed to plugin-based) topics and models
- [#2136](https://gitlab.com/meltano/meltano/-/issues/2136) Show error message in Analyze UI when pipeline for extractor is missing, even if extractor is installed
- [#2131](https://gitlab.com/meltano/meltano/-/issues/2131) Have "true" environment variables take precedence over those defined in `.env`

## 1.38.1 - (2020-07-03)

---

### New

- [#2128](https://gitlab.com/meltano/meltano/-/issues/2128) Allow alternative env vars to be specified for settings using `env_aliases` array
- [#2128](https://gitlab.com/meltano/meltano/-/issues/2128) Allow negated env var to be defined for boolean settings using `!` prefix in `env_aliases` array
- [#2129](https://gitlab.com/meltano/meltano/-/issues/2129) Cast values of `kind: integer` settings set through environment variables
- [#2132](https://gitlab.com/meltano/meltano/-/issues/2132) Support common `WEB_CONCURRENCY` env var to set `meltano ui` concurrency (workers)
- [#2091](https://gitlab.com/meltano/meltano/-/issues/2091) Support common `PORT` env var to set `meltano ui` bind port

### Changes

- [#2094](https://gitlab.com/meltano/meltano/-/issues/2069) Turn "Connections" page into "Extractors" management UI
- [#2130](https://gitlab.com/meltano/meltano/-/issues/2130) Have CLI respect `MELTANO_PROJECT_ROOT` env var when set instead of looking at current directory

## 1.38.0 - (2020-06-30)

---

### New

- [#2122](https://gitlab.com/meltano/meltano/-/issues/2122) Allow custom (`meltano.yml`-`config`-defined) settings to be overridden using environment
- [#2123](https://gitlab.com/meltano/meltano/-/issues/2123) Show current values and their source in `meltano config <plugin> list`

### Changes

- [#2102](https://gitlab.com/meltano/meltano/-/issues/2101) Improve `discovery.yml` incompatibility handling and error messages

### Fixes

- [#2121](https://gitlab.com/meltano/meltano/-/issues/2121) Don't include empty `plugins` object in new project `meltano.yml`

### Breaks

- [#2105](https://gitlab.com/meltano/meltano/-/issues/2105) Stop automatically running Airflow scheduler as part of Meltano UI

## 1.37.1 - (2020-06-26)

---

### Fixes

- [#2113](https://gitlab.com/meltano/meltano/-/issues/2113) Fix bug causing `meltano invoke airflow` to fail because `AIRFLOW_HOME` was not set correctly.

## 1.37.0 - (2020-06-25)

---

### New

- [#2048](https://gitlab.com/meltano/meltano/-/issues/2048) Add `docker` and `gitlab-ci` file bundles to allow instant containerization
- [#2068](https://gitlab.com/meltano/meltano/-/issues/2068) Add interface to schedule new pipelines to Pipelines page
- [#2081](https://gitlab.com/meltano/meltano/-/issues/2081) Add `url` config option to `target-postgres`
- [#2060](https://gitlab.com/meltano/meltano/-/issues/2060) Add `--format=json` option to `meltano schedule list` so that a project's schedules can be processed programmatically

## 1.36.1 - (2020-06-19)

### New

- [#2067](https://gitlab.com/meltano/meltano/-/issues/2067) Add pipeline name, loader, and transform columns to Pipelines table
- [#2103](https://gitlab.com/meltano/meltano/-/issues/2103) Support nested objects in `meltano.yml` `config` objects
- [#2103](https://gitlab.com/meltano/meltano/-/issues/2103) Allow nested properties to be set using `meltano config` by specifying a list of property names: `meltano config <plugin_name> set <property> <subproperty> <value>`
- [#2026](https://gitlab.com/meltano/meltano/-/issues/2026) Allow Singer stream and property metadata to be configured using special nested `config` properties `metadata.<entity>.<key>` and `metadata.<entity>.<attribute>.<key>`.

### Fixes

- [#2102](https://gitlab.com/meltano/meltano/-/issues/2102) Fix potential `meltano upgrade` failures by having it invoke itself with `--skip-package` after upgrading the package to ensure it always uses the latest code.

## 1.36.0 - (2020-06-15)

---

### New

- [#2095](https://gitlab.com/meltano/meltano/-/issues/2089) Support singular and plural plugin types in CLI arguments
- [#2095](https://gitlab.com/meltano/meltano/-/issues/2089) Allow list of plugin names of same type to be provided to `meltano add` and `meltano install`
- [#2089](https://gitlab.com/meltano/meltano/-/issues/2089) Add new 'files' plugin type to allow plugin-specific files to be added to a Meltano project automatically
- [#2090](https://gitlab.com/meltano/meltano/-/issues/2090) Allow SERVER_NAME, SECRET_KEY, and SECURITY_PASSWORD_SALT to be set using environment instead of ui.cfg

### Fixes

- [#2096](https://gitlab.com/meltano/meltano/-/issues/2096) Remove noisy migration-related logging from CLI command output
- [#2089](https://gitlab.com/meltano/meltano/-/issues/2089) Don't add Airflow and dbt-specific files to Meltano project until plugins are added explicitly
- [#2089](https://gitlab.com/meltano/meltano/-/issues/2089) Don't add docker-compose.yml to Meltano project by default

## 1.35.1 - (2020-06-11)

---

### Changes

- [#2094](https://gitlab.com/meltano/meltano/-/issues/2094) Consistently refer to plugin types and names in CLI output

### Fixes

- [#2092](https://gitlab.com/meltano/meltano/-/issues/2092) Only install plugins related to plugins of the specified type when running `meltano install <plugin_type> --include-related`
- [#2093](https://gitlab.com/meltano/meltano/-/issues/2093) Print error when transform plugin is installed before dbt

## 1.35.0 - (2020-06-09)

---

### New

- [#2013](https://gitlab.com/meltano/meltano/-/issues/2013) Add `--store` option to `meltano config` with possible values `db` and `meltano_yml`
- [#2087](https://gitlab.com/meltano/meltano/-/issues/2087) Add `--plugin-type` option to `meltano config` and `meltano invoke`
- [#2088](https://gitlab.com/meltano/meltano/-/issues/2088) Add `meltano upgrade` subcommands `package`, `files`, `database`, and `models`

### Changes

- [#2064](https://gitlab.com/meltano/meltano/-/issues/2064) Print environment-specific instructions when `meltano upgrade` is run from inside Docker
- [#2013](https://gitlab.com/meltano/meltano/-/issues/2013) Have `meltano config` store in meltano.yml instead of system database by default
- [#2087](https://gitlab.com/meltano/meltano/-/issues/2087) Skip plugins that are not configurable or invokable when finding plugin by name in `meltano config` and `meltano invoke`

### Fixes

- [#2080](https://gitlab.com/meltano/meltano/-/issues/2080) Don't try to overwrite .gitignore when upgrading Meltano and project
- [#2065](https://gitlab.com/meltano/meltano/-/issues/2065) Don't have `meltano upgrade` complain when `meltano ui`'s `gunicorn` isn't running
- [#2085](https://gitlab.com/meltano/meltano/-/issues/2085) Don't change order of object and set values when meltano.yml is updated programatically
- [#2086](https://gitlab.com/meltano/meltano/-/issues/2086) Ensure "meltano config --format=json" prints actual JSON instead of Python object

## 1.34.2 - (2020-05-29)

---

### Fixes

- [#2076](https://gitlab.com/meltano/meltano/-/issues/2076) Fix bug that caused Airflow to look for DAGs in plugins dir instead of dags dir
- [#2077](https://gitlab.com/meltano/meltano/-/issues/2077) Fix potential dependency version conflicts by ensuring Meltano venv is not inherited by invoked plugins other than Airflow
- [#2075](https://gitlab.com/meltano/meltano/-/issues/2075) Update Airflow configand run `initdb` every time it is invoked
- [#2078](https://gitlab.com/meltano/meltano/-/issues/2078) Have Airflow DAG respect non-default system database URI set through `MELTANO_DATABASE_URI` env var or `--database-uri` option

## 1.34.1 - (2020-05-26)

---

### Fixes

- [#2063](https://gitlab.com/meltano/meltano/-/merge_requests/2063) Require `psycopg2-binary` instead of `psycopg2` so that build dependency `pg_config` doesn't need to be present on system

## 1.34.0 - (2020-05-26)

---

### New

- [!1664](https://gitlab.com/meltano/meltano/-/merge_requests/1664) Automatically populate `env` properties on newly added custom plugin `settings` in `meltano.yml`
- [!1664](https://gitlab.com/meltano/meltano/-/merge_requests/1664) Have `meltano config <plugin> list` print default value along with setting name and env var
- [!1664](https://gitlab.com/meltano/meltano/-/merge_requests/1664) Pass configuration environment variables when invoking plugins
- [!1664](https://gitlab.com/meltano/meltano/-/merge_requests/1664) Set `MELTANO_EXTRACTOR_NAME`, `MELTANO_EXTRACTOR_NAMESPACE`, and `MELTANO_EXTRACT_{SETTING...}` environment variables when invoking loader or transformer
- [!1664](https://gitlab.com/meltano/meltano/-/merge_requests/1664) Set `MELTANO_LOADER_NAME`, `MELTANO_LOADER_NAMESPACE`, and `MELTANO_LOAD_{SETTING...}` environment variables when invoking transformer
- [!1664](https://gitlab.com/meltano/meltano/-/merge_requests/1664) Allow dbt project dir, profiles dir, target, source schema, target schema, and models to be configured like any other plugin, with defaults based on pipeline-specific environment variables
- [#2029](https://gitlab.com/meltano/meltano/-/issues/2029) Allow target-postgres and target-snowflake schema to be overridden through config, with default based on pipeline's extractor's namespace
- [#2062](https://gitlab.com/meltano/meltano/-/issues/2062) Support `--database-uri` option and `MELTANO_DATABASE_URI` env var on `meltano init`
- [#2062](https://gitlab.com/meltano/meltano/-/issues/2062) Add support for PostgreSQL 12 as a system database by updating SQLAlchemy

### Changes

- [!1664](https://gitlab.com/meltano/meltano/-/merge_requests/1664) Infer compatibility between extractor and transform based on namespace rather than name
- [!1664](https://gitlab.com/meltano/meltano/-/merge_requests/1664) Determine transform dbt model name based on namespace instead of than replacing `-` with `_` in name
- [!1664](https://gitlab.com/meltano/meltano/-/merge_requests/1664) Don't pass environment variables with "None" values to plugins if variables were unset
- [!1664](https://gitlab.com/meltano/meltano/-/merge_requests/1664) Determine Meltano Analyze schema based on transformer's `target_schema` or loader's `schema` instead of `MELTANO_ANALYZE_SCHEMA` env var
- [#2053](https://gitlab.com/meltano/meltano/-/issues/2053) Bump dbt version to 0.16.1

### Fixes

- [#2059](https://gitlab.com/meltano/meltano/-/issues/2059) Properly handle errors in before/after install hooks

## 1.33.0 - (2020-05-21)

---

### Changes

- [#2028](https://gitlab.com/meltano/meltano/-/issues/2028) Improve descriptions and default values of `meltano add --custom` prompts

### Fixes

- [#2042](https://gitlab.com/meltano/meltano/-/issues/2042) Fix bug causing Connection Setup UI to fail when plugin docs URL is not set
- [#2045](https://gitlab.com/meltano/meltano/-/issues/2045) Hide plugin logo in UI if image file could not be found
- [#2043](https://gitlab.com/meltano/meltano/-/issues/2043) Use plugin name in UI when label is not set, instead of not showing anything
- [#2044](https://gitlab.com/meltano/meltano/-/issues/2044) Don't show button to open Log Modal on Pipelines page if pipeline has never run

## 1.32.1 - (2020-05-15)

---

### Fixes

- [#2024](https://gitlab.com/meltano/meltano/-/issues/2024) Have plugin venvs not inherit Meltano venv to prevent wrong versions of modules from being loaded

## 1.32.0 - (2020-05-11)

---

### New

- [#2019](https://gitlab.com/meltano/meltano/-/issues/2019) Ask for setting names when adding a new custom plugin

### Changes

- [#2011](https://gitlab.com/meltano/meltano/-/issues/2011) Make tap-gitlab private_token setting optional for easier extraction of public groups and projects
- [#2012](https://gitlab.com/meltano/meltano/-/issues/2012) Add target-jsonl loader

### Fixes

- [#2010](https://gitlab.com/meltano/meltano/-/issues/2010) Fix bug causing dot-separated config keys to not be nested in generated tap or target config
- [#2020](https://gitlab.com/meltano/meltano/-/issues/2020) Fix bug that caused `meltano select` to add `select` option to every plugin in `meltano.yml` instead of just the specified one
- [#2021](https://gitlab.com/meltano/meltano/-/issues/2021) Only ask for capabilities when adding a custom extractor, not a loader or other plugin

## 1.31.0 - (2020-05-04)

---

### Changes

- [#1987](https://gitlab.com/meltano/meltano/-/issues/1987) Restore GitLab and Zendesk data sources in UI
- [#2005](https://gitlab.com/meltano/meltano/-/issues/2005) Add "Don't see your data source here?" option in UI
- [#2008](https://gitlab.com/meltano/meltano/-/issues/2008) Clarify that pipelines UI only supports target-postgres
- [#2007](https://gitlab.com/meltano/meltano/-/issues/2007) Don't install airflow, dbt and target-postgres by default as part of 'meltano init'
- [#2007](https://gitlab.com/meltano/meltano/-/issues/2007) Only run 'airflow scheduler' as part of 'meltano ui' when airflow is installed
- [#2007](https://gitlab.com/meltano/meltano/-/issues/2007) Install airflow, dbt, and target-postgres on DigitalOcean images

## 1.30.1 - (2020-04-23)

---

### Fixes

- [#1985](https://gitlab.com/meltano/meltano/-/issues/1985) Fixed bug with Airflow installs WTForms 2.3.0 instead of 2.2.1, which is incompatible

## 1.30.0 - (2020-04-20)

---

### New

- [#1953](https://gitlab.com/meltano/meltano/-/issues/1953) Show design attribute descriptions in tooltips in report builder
- [#1787](https://gitlab.com/meltano/meltano/-/issues/1787) Show Shopify extractor in UI

### Changes

- [!1611](https://gitlab.com/meltano/meltano/-/merge_requests/1611) Only show design description if it is different from design label

## 1.29.1 - (2020-04-16)

---

### New

- [#1948](https://gitlab.com/meltano/meltano/-/issues/1948) Show Intercom button in bottom right on MeltanoData.com instances
- [#1930](https://gitlab.com/meltano/meltano/-/issues/1930) Add button to remove report from dashboard when editing dashboard
- [#1845](https://gitlab.com/meltano/meltano/-/issues/1845) Add button to delete report to report builder interface
- [#1849](https://gitlab.com/meltano/meltano/-/issues/1849) Add button to rename report to report builder interface
- [#1951](https://gitlab.com/meltano/meltano/-/issues/1951) Add button to edit dashboard name and description to dashboard page

### Changes

- [!1607](https://gitlab.com/meltano/meltano/-/merge_requests/1607) Move date range picker into results area of report builder interface
- [!1608](https://gitlab.com/meltano/meltano/-/merge_requests/1608) Make report title more prominent in report builder

## 1.29.0 - (2020-04-13)

---

## 1.28.1 - (2020-04-09)

---

### New

- [#1940](https://gitlab.com/meltano/meltano/-/issues/1940) Show Google Ads extractor in UI

### Changes

- [#1941](https://gitlab.com/meltano/meltano/-/issues/1941) Suggest disabling ad blocker if inline docs iframe for an Ads or Analytics extractor failed to load
- [#1667](https://gitlab.com/meltano/meltano/-/issues/1667) Have 'meltano init' create system database and install airflow, dbt, and target-postgres plugins

### Fixes

- [#1942](https://gitlab.com/meltano/meltano/-/issues/1942) Ensure navigation bar is hidden in production when docs are viewed inline

## 1.28.0 - (2020-04-06)

---

### New

- [#1937](https://gitlab.com/meltano/meltano/-/issues/1937) Add optional `plugin_type` argument to `meltano install` to only (re)install plugins of a certain type

### Fixes

- [#1938](https://gitlab.com/meltano/meltano/-/issues/1938) Display error message when viewing dashboard before pipeline has run

## 1.27.3 - (2020-04-02)

---

### Fixes

- [#1938](https://gitlab.com/meltano/meltano/-/issues/1938) Fix regression causing dashboards and reports not to load when readonly mode is enabled (like on the demo instance)

## 1.27.2 - (2020-04-02)

---

### Fixes

- [#1936](https://gitlab.com/meltano/meltano/-/issues/1936) Fix regression causing UI to fail when analytics/tracking is enabled

## 1.27.1 - (2020-04-02)

---

### New

- [#1477](https://gitlab.com/meltano/meltano/-/issues/1477) Allow read-only mode and authentication to be used at the same time, to allow anonymous read-only access and only require authentication for write actions.
- [#1914](https://gitlab.com/meltano/meltano/-/issues/1914) Allow default dashboards and reports to be updated in place if package contains snapshots of older versions
- [#1933](https://gitlab.com/meltano/meltano/-/issues/1933) Allow Meltano UI Google Analytics ID to be overridden using environment variable

### Changes

- [#1896](https://gitlab.com/meltano/meltano/-/issues/1896) Set pipeline update interval to daily by default, to start after first successful manual run
- [#1888](https://gitlab.com/meltano/meltano/-/issues/1888) Explain in "Edit Connection" button tooltip why it may be disabled
- [#1890](https://gitlab.com/meltano/meltano/-/issues/1890) Clarify that changing Start Date requires a new pipeline to be set up
- [#1892](https://gitlab.com/meltano/meltano/-/issues/1892) Clarify in Run Log modal that the "Explore" button can also be found on the Connections page
- [#1891](https://gitlab.com/meltano/meltano/-/issues/1891) Show data source logo and label in Run Log modal header insteadof pipeline ID
- [#1893](https://gitlab.com/meltano/meltano/-/issues/1893) Hide "Download Log" button while pipeline is running instead of disabling it
- [#1894](https://gitlab.com/meltano/meltano/-/issues/1894) Suggest connecting a data source on Pipelines page when there are no pipelines yet
- [#1912](https://gitlab.com/meltano/meltano/-/issues/1912) Suggest user gets in touch if the report they're looking for is not included by default

### Fixes

- [#1911](https://gitlab.com/meltano/meltano/-/issues/1911) Display "Last updated: Updating..." instead of "Last updated: 1969-12-31" on reports while pipeline is running
- [#1910](https://gitlab.com/meltano/meltano/-/issues/1910) Fix pipeline "Start date" and report "Data starting from" off-by-1 errors caused by timezone differences

## 1.27.0 - (2020-03-30)

---

### Changes

- [#1909](https://gitlab.com/meltano/meltano/-/issues/1909) Suggest disabling ad blocker if request related to an Ads or Analytics extractor was blocked by browser
- [#1886](https://gitlab.com/meltano/meltano/-/issues/1886) Don't prepopulate date fields that are not required and are better left blank
- [#1887](https://gitlab.com/meltano/meltano/-/issues/1887) Hide End Date fields in connection setup since our end-users will want to import everything
- [#1905](https://gitlab.com/meltano/meltano/-/issues/1905) Hide Google Analytics Reports field from UI since startup founder end-users will stick with default

### Fixes

- [#1920](https://gitlab.com/meltano/meltano/-/issues/1920) Fix extractor logo on Google Analytics Explore page
- [#1895](https://gitlab.com/meltano/meltano/-/issues/1895) Fix bug causing newly created pipeline not to show as running when it is
- [#1906](https://gitlab.com/meltano/meltano/-/issues/1906) Fix "Test Connection" for extractors that require a file to be uploaded, like Google Analytics
- [#1931](https://gitlab.com/meltano/meltano/-/issues/1931) Validate uploaded file path when saving or testing connection settings

## 1.26.2 - (2020-03-26)

---

### Fixes

- [#1883](https://gitlab.com/meltano/meltano/-/issues/1883) Fix dashboard and embedded reports failing to load when design has no joins

## 1.26.1 - (2020-03-26)

---

### Changes

- [#1854](https://gitlab.com/meltano/meltano/-/issues/1854) Remove non-marketing-sales data sources from UI
- [#1881](https://gitlab.com/meltano/meltano/-/issues/1881) Store in system database when user was last active
- [#1846](https://gitlab.com/meltano/meltano/-/issues/1846) Freeze reports with relative date filters in time when shared or embedded
- [#1847](https://gitlab.com/meltano/meltano/-/issues/1847) Show date range on embedded reports and dashboards
- [#1847](https://gitlab.com/meltano/meltano/-/issues/1847) Show date range on reports on dashboards

## 1.26.0 - (2020-03-23)

---

### Changes

- [#1188](https://gitlab.com/meltano/meltano/-/issues/1188) Allow sorting by timeframe period columns (e.g. "Creation Date: Month", "Creation Date: Year")
- [#1873](https://gitlab.com/meltano/meltano/-/issues/1873) Display error message when viewing model/design/report before pipeline has run
- [#1874](https://gitlab.com/meltano/meltano/-/issues/1874) Print full error when initial model compilation fails
- [#1875](https://gitlab.com/meltano/meltano/-/issues/1875) Automatically run query when sorting is changed
- [#1876](https://gitlab.com/meltano/meltano/-/issues/1876) Don't store Analyze UI state in report file
- [#1877](https://gitlab.com/meltano/meltano/-/issues/1877) Allow designs to reference the same table more than once
- [#1878](https://gitlab.com/meltano/meltano/-/issues/1878) Recompile models when meltano is upgraded

## 1.25.1 - (2020-03-19)

---

### New

- [#1799](https://gitlab.com/meltano/meltano/issues/1799) Improve date range UX by displaying the date range associated with each attribute in the `<select>` (previously the user had to manually check each one-by-one to see if it had an associated date range filter)

### Changes

- [#1799](https://gitlab.com/meltano/meltano/issues/1799) Update "Date Range(s)" button label to account for pluralization
- [#1799](https://gitlab.com/meltano/meltano/issues/1799) Fallback to inline text and only display the date range `<select>` if there are two or more date ranges to filter on
- [#1799](https://gitlab.com/meltano/meltano/issues/1799) Update date range picker to initialize at the first attribute with a valid date range
- [#1799](https://gitlab.com/meltano/meltano/issues/1799) Update the Report Builder's "jump to date range dropdown" buttons (small calendar icon button associated with the left pane's attribute items) to automatically focus the date range that's associated

### Fixes

- [#1872](https://gitlab.com/meltano/meltano/-/issues/1872) Delete state left over from different pipeline run for same extractor
- [#1779](https://gitlab.com/meltano/meltano/-/issues/1779) Fix loading report directly by URL when design request completes before reports request

## 1.25.0 - (2020-03-16)

---

### New

- [#1843](https://gitlab.com/meltano/meltano/issues/1843) Update the Google Ads Extractor selected attributes definition to also extract the Ad Network and Device segments for the Ads Performance Reports.

### Changes

- [#1852](https://gitlab.com/meltano/meltano/-/issues/1852) Move Pipelines after Connections in navbar
- [#1850](https://gitlab.com/meltano/meltano/-/issues/1850) Rename Connections tab "Connection" and "Pipeline" buttons to "Edit Connection", and "View Pipeline"
- [#1856](https://gitlab.com/meltano/meltano/-/issues/1856) Remove "Custom" data source option from UI
- [#1867](https://gitlab.com/meltano/meltano/-/issues/1867) Make timeframe table headings more human-friendly

### Fixes

- [#1848](https://gitlab.com/meltano/meltano/-/issues/1848) Fix Explore page "Report Builder" column loading when model name and model topic name do not match

## 1.24.1 - (2020-03-12)

---

### New

- [!1523](https://gitlab.com/meltano/meltano/merge_requests/1523) Add support for relative date filter definitions to Meltano Filters. That means that filters over dates and times can have a `[+-]N[dmy]` format instead of a fixed date. That allows Meltano to generate a date relative to a pivot date provided by in the query definition or `NOW()`.
- [#1830](https://gitlab.com/meltano/meltano/issues/1830) Add relative vs. absolute date ranges to date range picker of Report Builder

### Changes

- [#1830](https://gitlab.com/meltano/meltano/issues/1830) Update date ranges calendars with "Today" marker for improved UX

## 1.24.0 - (2020-03-09)

---

### Changes

- [#1831](https://gitlab.com/meltano/meltano/issues/1831) Change main navigation "Reports" to "Explore" and update its nested CTAs to link to a landing page per data source
- [#1705](https://gitlab.com/meltano/meltano/issues/1705) Remove `meltano permissions` feature now that it has been extracted into https://gitlab.com/gitlab-data/permifrost.
- Updated "Report Builder" page with a header to better communicate what the page is for.

### Fixes

- [#1840](https://gitlab.com/meltano/meltano/-/issues/1840) Format InputDateIso8601 value as YYYY-MM-DD since a full timestamp value could represent a different date in UTC and local timezone
- [#1842](https://gitlab.com/meltano/meltano/issues/1842) Fix empty filter attributes bug for non-join designs

## 1.23.2 - (2020-03-05)

---

### New

- [#1820](https://gitlab.com/meltano/meltano/issues/1820) Add Vertical Bar chart type to Report chart options

### Changes

- [#1820](https://gitlab.com/meltano/meltano/issues/1820) Updated chart type selection as a dropdown for improved UX (ensures the chart icon is adorned with its label)

### Fixes

- [#1837](https://gitlab.com/meltano/meltano/issues/1837) Fix tap-mongodb database name setting
- [#1838](https://gitlab.com/meltano/meltano/issues/1838) Properly handle dates and timezones in date range picker
- [#1838](https://gitlab.com/meltano/meltano/issues/1838) Ensure records on boundary dates are included when using date range picker with column of type "time"

## 1.23.1 - (2020-03-04)

---

### Fixes

- [#1836](https://gitlab.com/meltano/meltano/issues/1820) Don't crash when gunicorn is sent HUP signal to reload Meltano service

## 1.23.0 - (2020-03-02)

---

### New

- [#1601](https://gitlab.com/meltano/meltano/issues/1601) Add Explore landing pages per data source to act as an aggregate jump-off point to related dashboards, reports, report templates, and more

### Changes

- [#1601](https://gitlab.com/meltano/meltano/issues/1601) Change "Reports" CTA in each Pipeline and the JobLog modal to link to its corresponding and newly added Explore page
- [#1698](https://gitlab.com/meltano/meltano/issues/1698) Change information architecture to separate Connections and Pipelines into distinct pages

### Fixes

- [#1811](https://gitlab.com/meltano/meltano/issues/1811) Fix an issue when installing a custom plugin.
- [#1794](https://gitlab.com/meltano/meltano/issues/1794) Remove the notification field when notifications are disabled.
- [#1815](https://gitlab.com/meltano/meltano/issues/1815) Fix `mapActions` misplacement in `computed` vs. `methods`
- [#1468](https://gitlab.com/meltano/meltano/issues/1468) Update asn1crypto to get Meltano to work on macOS Catalina

## 1.22.2 - (2020-02-27)

---

### Fixes

- [#1809](https://gitlab.com/meltano/meltano/issues/1809) Fix LogModal padding render issue and `TypeError` with proper conditional check prior to dereferencing
- [#1810](https://gitlab.com/meltano/meltano/issues/1810) Fix an issue where Notifications would not be sent when the application used multiple workers

## 1.22.1 - (2020-02-26)

---

### New

- [#1783](https://gitlab.com/meltano/meltano/issues/1873) Add Shopify extractor as a hidden plugin
- [#1499](https://gitlab.com/meltano/meltano/issues/1499) Add date range selector to Analyze UI (requires a `type=date` or `type=time` in each model needing this functionality)

### Changes

- [#1777](https://gitlab.com/meltano/meltano/issues/1777) Update Meltano Analyze to only preselect the first column and aggregate attributes when no attributes have a `require`d setting
- [#1796](https://gitlab.com/meltano/meltano/issues/1796) Update date range and filter changes to trigger autorun if enabled

### Fixes

- [#1798](https://gitlab.com/meltano/meltano/issues/1798) Add OK button to toasts that couldn't be dismissed previously, to prevent them from getting in the way of modal buttons
- [#1803](https://gitlab.com/meltano/meltano/issues/1803) Ensure SMTP credentials can be set via environment variables
- [#1778](https://gitlab.com/meltano/meltano/issues/1778) Fix missing pipeline date when visiting page directly from URL

## 1.22.0 - (2020-02-24)

---

### New

- [#1646](https://gitlab.com/meltano/meltano/issues/1646) Add default Stripe dashboard
- [#1759](https://gitlab.com/meltano/meltano/issues/1759) Add default reports and dashboard for Google Ads data
- [#1775](https://gitlab.com/meltano/meltano/issues/1775) Add default dashboard for GitLab extractor
- [#1714](https://gitlab.com/meltano/meltano/issues/1714) Add support for a `required` setting in Models so Analyze can still work with more complex reporting scenarios (Facebook and Google Adwords need this)
- [#1780](https://gitlab.com/meltano/meltano/issues/1780) Add default reports and dashboard for Facebook Ads data

## 1.21.2 - (2020-02-18)

---

### New

- [#1740](https://gitlab.com/meltano/meltano/issues/1740) Add "Sharing Reports and Dashboards" section to Getting Started guide
- [#1484](https://gitlab.com/meltano/meltano/issues/1484) Add a subscription field to be notified when a Pipeline will be completed.

### Changes

- [#1740](https://gitlab.com/meltano/meltano/issues/1740) Update Getting Started guide screenshots with up-to-date UI

### Fixes

- [#1751](https://gitlab.com/meltano/meltano/issues/1751) Custom report ordering now works based on user customization
- [#1756](https://gitlab.com/meltano/meltano/issues/1756) Fix embed app to properly render based on `report` or `dashboard` type

## 1.21.1 - (2020-02-17)

---

### Fixes

- [#1754](https://gitlab.com/meltano/meltano/issues/1754) Fix duplicate "Share" button and Reports dropdown clipping issue

## 1.21.0 - (2020-02-17)

---

### New

- [#609](https://gitlab.com/meltano/meltano/issues/609) Add the Google Ads Extractor to Meltano as a hidden plugin. It will be fully enabled on Meltano UI once OAuth support is added. It uses the tap defined in https://gitlab.com/meltano/tap-adwords/
- [#1693](https://gitlab.com/meltano/meltano/issues/1693) Add default transformations for the Google Ads Extractor. They are using the dbt package defined in https://gitlab.com/meltano/dbt-tap-adwords
- [#1694](https://gitlab.com/meltano/meltano/issues/1694) Add default Meltano Models for the Google Ads Extractor. They are defined in https://gitlab.com/meltano/model-adwords
- [#1695](https://gitlab.com/meltano/meltano/issues/1695) Add documentation for the Google Ads Extractor
- [#1723](https://gitlab.com/meltano/meltano/issues/1723) Add various mobile and widescreen related style tweaks to improve base layout at mobile and widescreen widths

### Changes

- [!1460](https://gitlab.com/meltano/meltano/merge_requests/1460) Remove the FTP access from Meltano hosted instances
- [#1629](https://gitlab.com/meltano/meltano/issues/1629) Add "Share Dashboard" functionality
- [#1629](https://gitlab.com/meltano/meltano/issues/1629) Update report "Embed" button to "Share" and include a share link to accompany the embed snippet

### Fixes

- [#1680](https://gitlab.com/meltano/meltano/issues/1680) Fix initial "Last Run" button of a pipeline run to properly open the corresponding job log

## 1.20.1 - (2020-02-13)

---

### New

- [#1650](https://gitlab.com/meltano/meltano/issues/1650) create TOS page and add TOS link to website footer

### Changes

- [#1681](https://gitlab.com/meltano/meltano/issues/1681) Update `transform` during pipeline save to conditionally set `skip` vs. `run` to prevent wasted cycles for extractors that lack transformations
- [#1696](https://gitlab.com/meltano/meltano/issues/1696) Update dashboards list to be alphabetically sorted
- [#1710](https://gitlab.com/meltano/meltano/issues/1710) Hide `tap-fastly` in UI

### Fixes

- [#1696](https://gitlab.com/meltano/meltano/issues/1696) Fix duplicate chart renders when dashboard is loaded
- [#1696](https://gitlab.com/meltano/meltano/issues/1696) Fix "Add to Dashboards" button when loading an existing report (additionally updated `disabled` button states)
- [#1711](https://gitlab.com/meltano/meltano/issues/1711) Disable fields of all kinds when a plugin setting is protected or set in env or meltano.yml
- [#1712](https://gitlab.com/meltano/meltano/issues/1712) Fix lock icon tooltip message on plugin settings that were set in env or meltano.yml
- [#1677](https://gitlab.com/meltano/meltano/issues/1677) Properly represent values of boolean settings that were set using environment verariables in UI

## 1.20.0 - (2020-02-10)

---

### New

- [#1682](https://gitlab.com/meltano/meltano/issues/1682) Use human-readable update interval labels

### Changes

- [#1514](https://gitlab.com/meltano/meltano/issues/1514) Remove DBT docs integration
- [#1679](https://gitlab.com/meltano/meltano/issues/1679) Prevent the `hidden` settings from being sent to the front-end, potentially causing configuration failure

### Fixes

- [#1675](https://gitlab.com/meltano/meltano/issues/1675) Fix future grant diffing for databases and schemas
- [#1674](https://gitlab.com/meltano/meltano/issues/1674) Fix duplicate pipelines bug resulting from recent addition to view and update existing connections

## 1.19.2 - (2020-02-06)

---

### Fixes

- [#1672](https://gitlab.com/meltano/meltano/issues/1672) Pin Werkzeug version to 0.16.1 since 1.0.0 is unsupported by Flask-BabelEx

## 1.19.1 - (2020-02-06)

---

### Fixes

- [#1671](https://gitlab.com/meltano/meltano/issues/1671) Fix error handling bug that caused a console error that impacted further UI interaction

## 1.19.0 - (2020-02-06)

---

### New

- [#1545](https://gitlab.com/meltano/meltano/issues/1545) Add read-only report embed functionality via embeddable `iframe` copy-to-clipboard snippet
- [#1606](https://gitlab.com/meltano/meltano/issues/1606) Update UI after successful plugin configuration with auto installed reports and dashboards
- [#1614](https://gitlab.com/meltano/meltano/issues/1614) Add 'Fix Connection' and 'View Connection' CTAs to Integrations with corresponding pipelines
- [#1550](https://gitlab.com/meltano/meltano/issues/1550) Add the Meltano OAuth Service integration to manage the OAuth flow in the plugin configuration

### Changes

- [#1594](https://gitlab.com/meltano/meltano/issues/1594) Improve onboarding UX by moving the "Update Interval" selection to a post-successful-pipeline action
- [#1594](https://gitlab.com/meltano/meltano/issues/1594) Update pipelines to be sorted alphabetically to match data sources organization
- [#1659](https://gitlab.com/meltano/meltano/issues/1659) Update query attribute toggling and results UX when autorun query is on (via 500ms debounce)
- [#1475](https://gitlab.com/meltano/meltano/issues/1475) GitLab extractor in the UI steers user towards a single data source

### Fixes

- [#1657](https://gitlab.com/meltano/meltano/issues/1657) Fix `update_dashboard` error when payload lacked a `new_settings` key
- [#1602](https://gitlab.com/meltano/meltano/issues/1602) Fix instances where `<a disabled='...'>` vs. `<button disabled='...'>` didn't functionally disable the button (previously they were only disabled visually)
- [#1656](https://gitlab.com/meltano/meltano/issues/1656) Fix conditional header in docs to support Meltano.com and inline docs within the Meltano app

## 1.18.0 - (2020-02-03)

---

### New

- [#1154](https://gitlab.com/meltano/meltano/issues/1154) Adds non-dry mode to `meltano permissions` on Snowflake so that queries can be executed
- [#1578](https://gitlab.com/meltano/meltano/issues/1578) User can request help to delete their data from their MeltanoData instance

### Changes

- [#1516](https://gitlab.com/meltano/meltano/issues/1516) Pipelines now show extractor label rather than name
- [#1652](https://gitlab.com/meltano/meltano/issues/1652) Removes the `--full-refresh` command from `meltano permissions`

### Fixes

- [#1595](https://gitlab.com/meltano/meltano/issues/1595) Updates `meltano permissions` to only revoke permissions on databases defined in the spec
- [#1588](https://gitlab.com/meltano/meltano/issues/1588) Update `scrollTo` behavior in Job Log to work across browsers
- [#1660](https://gitlab.com/meltano/meltano/issues/1660) Fix minor action/mutation bug when loading a report in Analyze
- [#1607](https://gitlab.com/meltano/meltano/issues/1607) Fix inaccurate error during report additions/removal from dashboards (via refactor SSOT reports store)

## 1.17.1 - (2020-01-29)

---

### Changes

- [#1625](https://gitlab.com/meltano/meltano/issues/1625) Update docs on meltano.com to only include extractors and loaders provided in the hosted version of Meltano.
- [#1590](https://gitlab.com/meltano/meltano/issues/1590) Add additional targets to `dbt clean`
- [#1655](https://gitlab.com/meltano/meltano/issues/1655) Add UX message to close buttons in Job Log Modal to reinforce that the pipeline still runs after closing (Ben's hover idea)

### Fixes

- [#1618](https://gitlab.com/meltano/meltano/issues/1618) Fix an issue where an expired session would not redirect to the Login page
- [#1630](https://gitlab.com/meltano/meltano/issues/1630) Fix an integrations setup bug that prevented subsequent pipelines to be created unless a full page refresh occurred

## 1.17.0 - (2020-01-27)

---

### New

- [#1462](https://gitlab.com/meltano/meltano/issues/1462) User will be able to reorder dashboard reports
- [#1482](https://gitlab.com/meltano/meltano/issues/1482) Add future grants and revocations for schemas, tables, and views for roles in the `meltano permissions` command
- [#1376](https://gitlab.com/meltano/meltano/issues/1376) Add last updated date to reports
- [#1409](https://gitlab.com/meltano/meltano/issues/1409) Add data start date to Analysis page

- [#1241](https://gitlab.com/meltano/meltano/issues/1241) Add `dashboard` plugin type to enable bundling curated reports and dashboards for data sources
- [#1241](https://gitlab.com/meltano/meltano/issues/1241) Add `--include-related` flag to `meltano add` and `meltano install` to automatically install related plugins based on namespace
- [#1241](https://gitlab.com/meltano/meltano/issues/1241) Add default dashboard and reports for Google Analytics

### Changes

- [#1481](https://gitlab.com/meltano/meltano/issues/1481) Add table and view revocations for roles in the `meltano permissions` command
- [#1459](https://gitlab.com/meltano/meltano/issues/1459) Users can no longer install tap-carbon-intensity from the UI

### Fixes

- [#1600](https://gitlab.com/meltano/meltano/issues/1600) Fix tooltip for Data Source "Connect" buttons
- [#1605](https://gitlab.com/meltano/meltano/issues/1605) Fix an infinite loop causing extraneous API calls to the configuration endpoint
- [#1561](https://gitlab.com/meltano/meltano/issues/1561) Fix `onFocusInput()` to properly focus-and-auto-scroll to `<input type='file'>`s in the data source docs UI
- [#1561](https://gitlab.com/meltano/meltano/issues/1561) Fix `<input type='file'>` styling to better accommodate flexible widths

## 1.16.1 - (2020-01-23)

---

### New

- [#1592](https://gitlab.com/meltano/meltano/issues/1592) Add MAX and MIN aggregate functions to Meltano Models
- [#1552](https://gitlab.com/meltano/meltano/issues/1552) Add "Custom" data source CTA to link to the create custom data source docs
- [#1462](https://gitlab.com/meltano/meltano/issues/1462) User will be able to reorder dashboard reports

### Changes

- [#1510](https://gitlab.com/meltano/meltano/issues/1510) Remove breadcrumbs (not currently useful)
- [#1589](https://gitlab.com/meltano/meltano/issues/1589) Add dbt-specific files to a .gitignore
- [#1402](https://gitlab.com/meltano/meltano/issues/1402) Onboarding redesign to minimize steps and friction ('Extractors' as 'Data Sources', pipelines are secondary to 'Data Source' integrations, and removed loader, transform, and pipeline name as editable in favor of preselected values in accordance with our hosted solution)
- [#1402](https://gitlab.com/meltano/meltano/issues/1402) Local development now requires `.env` to connect a `target-postgres` loader (docs update to follow in [#1586](https://gitlab.com/meltano/meltano/issues/1586) )
- [#1410](https://gitlab.com/meltano/meltano/issues/1410) Update the Design UI to expose timeframes explicitly

### Fixes

- [#1573](https://gitlab.com/meltano/meltano/issues/1573) Fix docs `shouldShowNavbar` conditional and improve query string `embed=true` parsing
- [#1579](https://gitlab.com/meltano/meltano/issues/1579) Make color contrast for CTA buttons accessible
- [#1410](https://gitlab.com/meltano/meltano/issues/1410) Fix a problem with Report that has timeframes selections

### Breaks

## 1.16.0 - (2020-01-20)

---

### New

- [#1556](https://gitlab.com/meltano/meltano/issues/1556) Add default transformations for the Facebook Ads Extractor. They are using the dbt package defined in https://gitlab.com/meltano/dbt-tap-facebook
- [#1557](https://gitlab.com/meltano/meltano/issues/1557) Add default Meltano Models for the Facebook Ads Extractor. They are defined in https://gitlab.com/meltano/model-facebook
- [#1560](https://gitlab.com/meltano/meltano/issues/1560) Make the Facebook Ads Extractor available by default on Meltano UI

### Changes

- [#1541](https://gitlab.com/meltano/meltano/issues/1541) Revert `tap-csv`'s `kind: file` to text input for `csv_files_definition` as we don't fully support `tap-csv` via the UI with single (definition json) and multiple (csv files) file uploading
- [#1477](https://gitlab.com/meltano/meltano/issues/1477) Add a `read-only` mode to Meltano to disable all modifications from the UI

### Fixes

### Breaks

## 1.15.1 - (2020-01-16)

---

### New

- [#608](https://gitlab.com/meltano/meltano/issues/608) Add the Facebook Ads Extractor to Meltano as a hidden plugin. It will be fully enabled on Meltano UI once bundled Transformations and Models are added. It uses the tap defined in https://gitlab.com/meltano/tap-facebook/
- [meltano/model-stripe#2](https://gitlab.com/meltano/model-stripe/issues/2) Add timeframes to the Stripe models
- [#1533](https://gitlab.com/meltano/meltano/issues/1533) Add documentation for the Facebook Ads Extractor

### Changes

- [#1527](https://gitlab.com/meltano/meltano/issues/1527) Update the dashboard modal header to properly differentiate between "Create" and "Edit"
- [#1456](https://gitlab.com/meltano/meltano/issues/1456) 404 Error page now has better back functionality and ability to file new issues directly from the page

### Fixes

- [#1538](https://gitlab.com/meltano/meltano/issues/1538) Fix timeframes not properly displaying on the base table
- [#1574](https://gitlab.com/meltano/meltano/issues/1574) Fix an issue with Meltano crashing after a succesful login
- [#1568](https://gitlab.com/meltano/meltano/issues/1568) Restore support for custom plugins that don't have their available settings defined in discovery.yml

## 1.15.0 - (2020-01-13)

---

### New

- [#1483](https://gitlab.com/meltano/meltano/issues/1483) Add login audit columns to track last login time
- [#1480](https://gitlab.com/meltano/meltano/issues/1480) Add tests to `meltano permissions` command for Snowflake
- [#1392](https://gitlab.com/meltano/meltano/issues/1392) Add inline docs to Extractor configurations in iteration toward improving data setup onboarding

### Changes

- [#1480](https://gitlab.com/meltano/meltano/issues/1480) Add schema revocations for roles in the `meltano permissions` command
- [#1458](https://gitlab.com/meltano/meltano/issues/1458) Remove tap-carbon-intensity-sqlite model from default installation
- [#1458](https://gitlab.com/meltano/meltano/issues/1458) Update docs to reflect new getting started path and updated screenshots
- [#1513](https://gitlab.com/meltano/meltano/issues/1513) Remove dead code related to `/model` route that we no longer link to in favor of the contextual Analyze CTAs and the `MainNav.vue`'s Analyze dropdown
- [#1542](https://gitlab.com/meltano/meltano/issues/1542) Update version, logout, and help UI partial (upper right) to have less prominence and more clearly communicate the "Sign Out" action

### Fixes

- [#1480](https://gitlab.com/meltano/meltano/issues/1480) Fix database revocations corner case for roles in the `meltano permissions` command
- [#1553](https://gitlab.com/meltano/meltano/issues/1553) Fix bug occurring when loading a report that lacks join tables
- [#1540](https://gitlab.com/meltano/meltano/issues/1540) Meltano Analyze will now leverage Pipelines instead of Loaders in the connection dropdown
- [#1540](https://gitlab.com/meltano/meltano/issues/1540) Meltano Analyze will now infer the connection to use instead of it being provided by the user

### Breaks

## 1.14.3 - (2020-01-09)

---

### Fixes

- [#1521](https://gitlab.com/meltano/meltano/issues/1521) Sanitize user-submitted string before using it in file path

## 1.14.2 - (2020-01-09)

---

### New

- [#1391](https://gitlab.com/meltano/meltano/issues/1391) Lock all settings that are controlled through environment variables
- [#1393](https://gitlab.com/meltano/meltano/issues/1393) Add contextual Analyze CTAs for each Pipeline in the Pipelines list
- [#1551](https://gitlab.com/meltano/meltano/issues/1551) Add dbt clean before compile and runs

### Changes

- [#1424](https://gitlab.com/meltano/meltano/issues/1424) Update pipeline elapsed time display to be more human friendly

### Fixes

- [#1430](https://gitlab.com/meltano/meltano/issues/1430) Fix the state not stored for pipelines when Transforms run
- [#1448](https://gitlab.com/meltano/meltano/issues/1448) Fix `AnalyzeList.vue` to display message and link when lacking contextual models

### Breaks

## 1.14.1 - (2020-01-06)

---

### Fixes

- [#1520](https://gitlab.com/meltano/meltano/issues/1520) Fix bug when updating a dashboard that could undesirably overwrite another existing dashboard

### Breaks

## 1.14.0 - (2019-12-30)

---

### New

- [#1461](https://gitlab.com/meltano/meltano/issues/1461) Display toasted notification for report adding to dashboard
- [#1419](https://gitlab.com/meltano/meltano/issues/1419) Add ability to edit and delete dashboards
- [#1411](https://gitlab.com/meltano/meltano/issues/1411) Add download log button to Job Log Modal

### Changes

- [#1311](https://gitlab.com/meltano/meltano/issues/1311) Remove unused meltano/meltano/runner docker image
- [#1502](https://gitlab.com/meltano/meltano/issues/1502) Update configuration file uploads to occur on save vs. file picker completion

### Fixes

- [#1518](https://gitlab.com/meltano/meltano/issues/1518) Fix bug that caused all text fields to show up as required in configuration modals
- [#1446](https://gitlab.com/meltano/meltano/issues/1446) Fix bug that could result in a broken report when the report URL was manually modified
- [#1411](https://gitlab.com/meltano/meltano/issues/1411) Fix bug when reading too large a job log file

## 1.13.0 - (2019-12-23)

---

### New

- [#1269](https://gitlab.com/meltano/meltano/issues/1269) Add `kind: file` so single file uploads can be used with extractors (`tap-google-analytics`'s `key_file_location` is the first user)
- [#1494](https://gitlab.com/meltano/meltano/issues/1494) Add `LIKE` options to Analyze Filter UI so users better understand what filtering patterns are available

### Changes

- [#1399](https://gitlab.com/meltano/meltano/issues/1399) Log Modal now has a prompt to explain potential factors in required time for pipelines to complete
- [#1433](https://gitlab.com/meltano/meltano/issues/1433) Remove `/orchestrate` route and thus the Airflow iframe as this is overkill for our current target users

### Fixes

- [#1434](https://gitlab.com/meltano/meltano/issues/1434) Fix Analyze CTAs to only enable if at least one related pipeline has succeeded
- [#1447](https://gitlab.com/meltano/meltano/issues/1447) Various fixes around loading and reloading reports to mitigate false positive `sqlErrorMessage` conditions
- [#1509](https://gitlab.com/meltano/meltano/issues/1509) Allow plugin profile config to be set through meltano.yml

## 1.12.2 - (2019-12-20)

---

### New

- [#1437](https://gitlab.com/meltano/meltano/issues/1437) Users can now share their dashboards with an automatically generated email

### Changes

- [#1466](https://gitlab.com/meltano/meltano/issues/1466) Filters now have clear language and indiciation that they use AND for chaining
- [#1464](https://gitlab.com/meltano/meltano/issues/1464) Remove the "only" option for transforms in Create Pipeline form

- [#1399](https://gitlab.com/meltano/meltano/issues/1399) Log Modal now has a prompt to explain potential factors in required time for pipelines to complete
- [#1431](https://gitlab.com/meltano/meltano/issues/1431) Add "pipeline will still run if modal is closed" message in the Job Log Modal

### Changes

- [#1422](https://gitlab.com/meltano/meltano/issues/1422) Update start date field to have a recommendation

### Fixes

- [#1447](https://gitlab.com/meltano/meltano/issues/1447) Various fixes around loading and reloading reports to mitigate false positive `sqlErrorMessage` conditions
- [#1443](https://gitlab.com/meltano/meltano/issues/1443) Fix tooltip clipping in modals
- [#1500](https://gitlab.com/meltano/meltano/issues/1500) Fix `meltano install` not running the migrations.

## 1.12.1 - (2019-12-18)

---

### Changes

- [#1403](https://gitlab.com/meltano/meltano/issues/1403) Remove "Orchestrate", "Model", and "Notebook" from the main navigation until each respective UI is more useful (the `/orchestrate` and `/model` routes still exist)
- [#1476](https://gitlab.com/meltano/meltano/issues/1476) Add database and warehouse revocations for roles in the `meltano permissions` command
- [#1473](https://gitlab.com/meltano/meltano/issues/1473) Update Release issue template to recent guidelines

## 1.12.0 - (2019-12-16)

---

### New

- [#1374](https://gitlab.com/meltano/meltano/issues/1374) Add role revocation for users and roles in the `meltano permissions` command
- [#1377](https://gitlab.com/meltano/meltano/issues/1377) Document cleanup steps after MeltanoData testing
- [#1438](https://gitlab.com/meltano/meltano/issues/1438) Add documentation for DNS spoofing error
- [#1436](https://gitlab.com/meltano/meltano/issues/1436) Add video walkthrough on how to setup Google Analytics so that the Meltano Extractor can be able to access the Google APIs and the Google Analytics data.

### Changes

- [#1350](https://gitlab.com/meltano/meltano/issues/1350) Switch to all lower case for Snowflake permission comparisons in the `meltano permissions` command
- [#1449](https://gitlab.com/meltano/meltano/issues/1449) Hide the Marketo Extractor form Meltano UI
- [#1397](https://gitlab.com/meltano/meltano/issues/1397) Optimize workflow for MeltanoData setup
- [#1423](https://gitlab.com/meltano/meltano/issues/1423) Update sidebar and docs to include Ansible

## 1.11.2 - (2019-12-13)

---

### Changes

- [#1435](https://gitlab.com/meltano/meltano/issues/1435) Change "Model" to "Analyze" so the Pipeline CTA is actionable and less abstract
- [#1432](https://gitlab.com/meltano/meltano/issues/1432) Changed "Close" to "Back" in Log Modal to help mitigate "Am I ending the pipeline?" concerns

### Fixes

- [#1439](https://gitlab.com/meltano/meltano/issues/1439) Fix relative elapsed time since last run time display in the Pipelines UI
- [#1441](https://gitlab.com/meltano/meltano/issues/1441) Fix auto advance to "Create Pipeline" when coming from "Load" step (previously "Transform" step, but this has been removed from the UI)
- [#1440](https://gitlab.com/meltano/meltano/issues/1440) Allow installed plugins to appear in UI even if hidden in configuration

## 1.11.1 - (2019-12-12)

---

### New

- [#1351](https://gitlab.com/meltano/meltano/issues/1351) Add "Create Meltano Account" promo for `meltano.meltanodata.com`
- [#1055](https://gitlab.com/meltano/meltano/issues/1055) Add "Disable" button to Tracking Acknowledgment toast so user's can opt-out from the UI
- [#1408](https://gitlab.com/meltano/meltano/issues/1408) Add "Last Run" context to each pipeline
- [#1408](https://gitlab.com/meltano/meltano/issues/1408) Add "Started At", "Ended At", and "Elapsed" to Job Log modal
- [#1390](https://gitlab.com/meltano/meltano/issues/1390) Display of extractors and loaders can now be configured through the `hidden` property in `discovery.yml`

### Changes

- [#1398](https://gitlab.com/meltano/meltano/issues/1398) Update default Transform from "Skip" to "Run"
- [#1406](https://gitlab.com/meltano/meltano/issues/1406) Update Analyze Query section CSS for improved UX (visually improved organization and scanability)
- [#1417](https://gitlab.com/meltano/meltano/issues/1417) Update SCSS variable usage in components for SSOT styling
- [#1408](https://gitlab.com/meltano/meltano/issues/1408) Updated date and time displays to be human-friendly (`moment.js`)
- [#1268](https://gitlab.com/meltano/meltano/issues/1268) Remove Transform step from UI (Create Schedule still allows choosing "Skip" or "Only" but will intelligently default to "Skip" or "Run")

## 1.11.0 - (2019-12-09)

---

### New

- [#1361](https://gitlab.com/meltano/meltano/issues/1361) Add `kind: hidden` to `discovery.yml` so certain connector settings can validate with a default `value` but remain hidden from the user for improved UX

### Changes

- [#1389](https://gitlab.com/meltano/meltano/issues/1389) Temporary Profiles feature removal (conditionally removed if 2+ profiles not already created so existing users can continue using multiple profiles if created)
- [#1373](https://gitlab.com/meltano/meltano/issues/1373) Update MeltanoData deletion process with 1Password

### Fixes

- [#1401](https://gitlab.com/meltano/meltano/issues/1401) Fix double instance of self hosted CTA on desktop sites

## 1.10.2 - (2019-12-06)

---

### Changes

- [#1371](https://gitlab.com/meltano/meltano/issues/1371) Provide more specific instructions for Google Analytics configuration
- [#1381](https://gitlab.com/meltano/meltano/issues/1381) Update the default directory for client_secrets.json for the Google Analytics Extractor to be located under the extract/ directory and not the project's root.
- [#1345](https://gitlab.com/meltano/meltano/issues/1345) Update the documentation for the [Salesforce Extractor](https://www.meltano.com/plugins/extractors/salesforce.html) to contain additional information on Security Tokens
- [#1383](https://gitlab.com/meltano/meltano/issues/1383) Add CTA for hosted solution signup to navigation

### Fixes

- [#1379](https://gitlab.com/meltano/meltano/issues/1379) Fix an issue with Airflow scheduling too many jobs.
- [#1386](https://gitlab.com/meltano/meltano/issues/1386) Fix connector modal clipping issue where small browser heights prevented accessing the "Save" area

### Breaks

## 1.10.1 - (2019-12-05)

---

### Changes

- [#1373](https://gitlab.com/meltano/meltano/issues/1373) Update MeltanoData deletion process with 1Password
- [#1373](https://gitlab.com/meltano/meltano/issues/1373) Update Analyze dropdown as scrollable to better display model CTAs (scrollable dropdown vs. scrolling entire page)

### Fixes

- [#1373](https://gitlab.com/meltano/meltano/issues/1373) Fix formatting on custom containers in MeltanoData guide

## 1.10.0 - (2019-12-04)

---

### New

- [#1343](https://gitlab.com/meltano/meltano/issues/1343) Add current Meltano version to main navigation

### Changes

- [#1358](https://gitlab.com/meltano/meltano/issues/1358) Update MeltanoData guide with maintenance and debugging instructions
- [#1337](https://gitlab.com/meltano/meltano/issues/1337) Add CTA to installations for free hosted dashboards
- [#1365](https://gitlab.com/meltano/meltano/issues/1365) Add process for deleting meltanodata instances
- [#1340](https://gitlab.com/meltano/meltano/issues/1340) Update connector settings UI to communicate the required status of each setting
- [#1357](https://gitlab.com/meltano/meltano/issues/1357) Update LogModal Analyze CTAs so Analyze can preselect the correct loader for a given analysis

### Fixes

- [#1364](https://gitlab.com/meltano/meltano/issues/1364) Fix instructions to SSH into MeltanoData.com instance

## 1.9.1 - (2019-12-04)

---

### Fixes

- [#1355](https://gitlab.com/meltano/meltano/issues/1355) Upgrade version of `discovery.yml` so that not upgraded Meltano instances with a pre v1.9.0 Meltano version do not break.

## 1.9.0 - (2019-12-03)

---

### New

- [marketing#103](https://gitlab.com/meltano/meltano-marketing/issues/103) Add Google Site Verification token to site
- [#1346](https://gitlab.com/meltano/meltano/issues/1346) Add new tutorial for using FileZilla with a Meltano project
- [#1292](https://gitlab.com/meltano/meltano/issues/1292) Add guide for setting up Meltano projects on meltanodata.com

### Changes

- [#1341](https://gitlab.com/meltano/meltano/issues/1341) Various `discovery.yml` and connector configuration UI updates to improve UX.
- [#1341](https://gitlab.com/meltano/meltano/issues/1341) Updated documentation to communicate the various optional settings of a connector

### Fixes

- [#1334](https://gitlab.com/meltano/meltano/issues/1334) Fix automatic population of airflow.cfg after installation
- [#1344](https://gitlab.com/meltano/meltano/issues/1344) Fix an ELT automatic discovery error when running Meltano on Python3.6

## 1.8.0 - (2019-12-02)

---

### New

- [#764](https://gitlab.com/meltano/meltano/issues/764) Add plugin profiles to enable multiple configurations for extractors
- [#1081](https://gitlab.com/meltano/meltano/issues/1081) Add ability to delete data pipelines
- [#1217](https://gitlab.com/meltano/meltano/issues/1217) Add "Test Connection" button to validate connection settings prior to ELT runs
- [#1236](https://gitlab.com/meltano/meltano/issues/1236) Add contextual Analyze CTAs in the Job Log UI
- [#1271](https://gitlab.com/meltano/meltano/issues/1271) Add labels in discovery.yml for easy brand definition

### Changes

- [#1323](https://gitlab.com/meltano/meltano/issues/1323) Add CTA to send users to Typeform to provide info for setting up a hosted dashboard

- [#1323](https://gitlab.com/meltano/meltano/issues/1323) Add CTA to send users to Typeform to provide info for setting up a hosted dashboard
- [#1271](https://gitlab.com/meltano/meltano/issues/1271) Improve messaging on tap and target settings modals
- [#1226](https://gitlab.com/meltano/meltano/issues/1226) Update Pipelines main navigation link to show all data pipeline schedules if that step has been reached
- [#1323](https://gitlab.com/meltano/meltano/issues/1323) Add CTA to send users to Typeform to provide info for setting up a hosted dashboard
- [#1271](https://gitlab.com/meltano/meltano/issues/1271) Improve messaging on tap and target settings modals
- [#1246](https://gitlab.com/meltano/meltano/issues/1246) Update the [Salesforce API + Postgres](https://www.meltano.com/tutorials/salesforce-and-postgres.html) Tutorial to use Meltano UI for setting up the Extractor and Loader, running the ELT pipeline and analyzing the results.

- [#1225](https://gitlab.com/meltano/meltano/issues/1225) Update dbt docs link to be conditional so the user doesn't experience 404s

## 1.7.2 - (2019-11-26)

---

### Fixes

- [#1318](https://gitlab.com/meltano/meltano/merge_requests/1318/) Pin dbt version to `v0.14.4` to address Meltano Transformation failing when using dbt `v0.15.0`

## 1.7.1 - (2019-11-25)

---

### Fixes

- [#1184](https://gitlab.com/meltano/meltano/merge_requests/1184/) Fix `contextualModels` implementation for contextual CTAs in Job Log modal

## 1.7.0 - (2019-11-25)

---

### New

- [#1236](https://gitlab.com/meltano/meltano/issues/1236) Add contextual Analyze CTAs in the Job Log UI

### Fixes

- [#1298](https://gitlab.com/meltano/meltano/issues/1298) Let default entity selection be configured in discovery.yml under `select`
- [#1298](https://gitlab.com/meltano/meltano/issues/1298) Define default entity selection for tap-salesforce
- [#1304](https://gitlab.com/meltano/meltano/issues/1304) Fix Meltano subprocess fetching large catalogs (e.g. for Salesforce) getting stuck do to the subprocess' stderr buffer filling and the process getting deadlocked.

## 1.6.0 - (2019-11-18)

---

### New

- [#1235](https://gitlab.com/meltano/meltano/issues/1235) Add help link button in the app
- [#1285](https://gitlab.com/meltano/meltano/issues/1285) Add link to YouTube guidelines for release instructions
- [#1277](https://gitlab.com/meltano/meltano/issues/1277) Move sections that don't apply to outside contributors from Contributing and Roadmap docs to Handbook: Release Process, Release Schedule, Demo Day, Speedruns, DigitalOcean Marketplace

### Changes

- [#1257](https://gitlab.com/meltano/meltano/issues/1257) Prevent modified logo file upon each build
- [#1289](https://gitlab.com/meltano/meltano/issues/1289) Dismiss all modals when using the escape key
- [#1282](https://gitlab.com/meltano/meltano/issues/1282) Remove Entity Selection from the UI (still available in CLI) and default to "All" entities for a given data source
- [#1303](https://gitlab.com/meltano/meltano/issues/1303) Update the configuration options for the Salesforce Extractor to only include relevant properties. Remove properties like the client_id that were not used for username/password authentication.
- [#1308](https://gitlab.com/meltano/meltano/issues/1308) Update the configuration options for the Marketo Extractor to use a Start Date instead of a Start Time.

### Fixes

- [#1297](https://gitlab.com/meltano/meltano/issues/1297) Get actual latest ELT job log by sorting matches by creation time with nanosecond resolution
- [#1297](https://gitlab.com/meltano/meltano/issues/1297) Fix pipeline failure caused by jobs that require true concurrency being executed on CI runners that don't

## 1.5.0 - (2019-11-11)

---

### New

- [#1222](https://gitlab.com/meltano/meltano/issues/1222) Include static application security testing (SAST) in the pipeline
- [#1164](https://gitlab.com/meltano/meltano/issues/1164) Add "transform limitations" message to Transform UI
- [#1272](https://gitlab.com/meltano/meltano/issues/1272) Add Vuepress plugin to generate a sitemap on website build
- [meltano-marketing#89](https://gitlab.com/meltano/meltano-marketing/issues/89) Adds basic title and meta descriptions to all public-facing website & documentation pages.

### Changes

- [#1239](https://gitlab.com/meltano/meltano/issues/1239) Update header buttons layout on small viewports
- [#1019](https://gitlab.com/meltano/meltano/issues/1019) Automatically update package.json file versions
- [#1253](https://gitlab.com/meltano/meltano/issues/1253) Do not allow `meltano` command invocation without any argument
- [#1192](https://gitlab.com/meltano/meltano/issues/1192) Improve helper notes associated with each Extract, Load, and Transform step to better communicate the purpose of each
- [#1201](https://gitlab.com/meltano/meltano/issues/1201) Improved "Auto Advance" messaging regarding Entity Selection. We also doubled the default toast time to improve likelihood of reading feedback.
- [#1191](https://gitlab.com/meltano/meltano/issues/1191) update Google Analytics extractor documentation to explain how to set up the Google Analytics API, and remove duplicate instructions from the [Google Analytics API + Postgres tutorial](http://meltano.com/tutorials/google-analytics-with-postgres.html#prerequisites)
- [#1199](https://gitlab.com/meltano/meltano/issues/1199) Add example and sample CSV files to the CSV extractor documentation
- [#1247](https://gitlab.com/meltano/meltano/issues/1247) Update the [Loading CSV Files to a Postgres Database](https://www.meltano.com/tutorials/csv-with-postgres.html) Tutorial to use Meltano UI for setting up the Extractor and Loader, running the ELT pipeline and analyzing the results. Also provide all the files used in the tutorial (transformations, models, etc) as downloadable files.
- [#1279] Revise ["Roadmap" section](https://meltano.com/docs/roadmap.html) of the docs with clarified persona, mission, vision, and re-order content
- [#1134](https://gitlab.com/meltano/meltano/issues/1134) Update the [GitLab API + Postgres](https://www.meltano.com/tutorials/gitlab-and-postgres.html). Include video walk-through and update the end to end flow to only use Meltano UI.
- [#95](https://gitlab.com/meltano/meltano-marketing/issues/95) Update the DigitalOcean CTA to go to the public directory page for the Meltano droplet
- [#1270](https://gitlab.com/meltano/meltano/issues/1270) Main navigation "Pipeline" to "Pipelines" to reinforce multiple vs. singular (conflicts a bit with the verb approach of the other navigation items but we think it's worth it for now)
- [#1240](https://gitlab.com/meltano/meltano/issues/1240) Provide clarity around how Airflow can be used directly in documentation and UI
- [#1263](https://gitlab.com/meltano/meltano/issues/1263) Document lack of Windows support and suggest WSL, Docker

### Fixes

- [#1259](https://gitlab.com/meltano/meltano/issues/1259) Fix `meltano elt` not properly logging errors happening in the ELT process
- [#1183](https://gitlab.com/meltano/meltano/issues/1183) Fix a race condition causing the `meltano.yml` to be empty in some occurence
- [#1258](https://gitlab.com/meltano/meltano/issues/1258) Fix format of custom extractor's capabilities in meltano.yml
- [#1215](https://gitlab.com/meltano/meltano/issues/1215) Fix intercom documentation footer overlap issue.
- [#1215](https://gitlab.com/meltano/meltano/issues/1215) Fix YouTube iframes to be responsive (resolves unwanted side-effect of horizontal scrollbar at mobile/tablet media queries)

## 1.4.0 - (2019-11-04)

---

### New

- [#1208](https://gitlab.com/meltano/meltano/issues/1208) Add description to `Plugin` definition and updated `discovery.yml` and UI to consume it
- [#1195](https://gitlab.com/meltano/meltano/issues/1195) Add temporary message in configuration communicating their global nature until "Profiles" are implemented
- [#1245](https://gitlab.com/meltano/meltano/issues/1245) Add detailed information on the documentation about events tracked by Meltano when Anonymous Usage Data tracking is enabled.
- [#1228](https://gitlab.com/meltano/meltano/issues/1228) Add preselections of the first column and aggregate of base table to initialize Analyze with data by default.

### Changes

- [#1244](https://gitlab.com/meltano/meltano/issues/1244) Add instructions on how to deactivate a virtual environment
- [#1082](https://gitlab.com/meltano/meltano/issues/1082) Meltano will now enable automatically DAGs created in Airflow
- [#1231](https://gitlab.com/meltano/meltano/issues/1231) Update CLI output during project initialization
- [#1126](https://gitlab.com/meltano/meltano/issues/1126) Minor UI updates to improve clarity around Schedule step and Manual vs Orchestrated runs
- [#1210](https://gitlab.com/meltano/meltano/issues/1210) Improved SQLite loader configuration context (name and description)
- [#1185](https://gitlab.com/meltano/meltano/issues/1185) Remove majority of unimplemented placeholder UI buttons
- [#1166](https://gitlab.com/meltano/meltano/issues/1166) Clarify in documentation that plugin configuration is stored in the `.meltano` directory, which is in `.gitignore`.
- [#1200](https://gitlab.com/meltano/meltano/issues/1200) Link to new Getting Help documentation section instead of issue tracker where appropriate

- [#1227](https://gitlab.com/meltano/meltano/issues/1227) Update Notebook `MainNav` link to jump to our Jupyter Notebook docs

### Fixes

- [#1075](https://gitlab.com/meltano/meltano/issues/1075) Fix a bug that caused `target-csv` to fail.
- [#1233](https://gitlab.com/meltano/meltano/issues/1233) Fix the Design page failing to load a Design that has timeframes on the base table
- [#1187](https://gitlab.com/meltano/meltano/issues/1187) Updated configuration to support `readonly` kind to prevent unwanted editing
- [#1187](https://gitlab.com/meltano/meltano/issues/1187) Updated configuration to setting resets to prevent unwanted editing
- [#1187](https://gitlab.com/meltano/meltano/issues/1187) Updated configuration to conditionally reset certain settings to prevent unwanted editing
- [#1187](https://gitlab.com/meltano/meltano/issues/1187) Updated configuration to prevent unwanted editing until we handle this properly with role-based access control
- [#1187](https://gitlab.com/meltano/meltano/issues/1187) Updated certain connector configuration settings with a `readonly` flag to prevent unwanted editing in the UI. This is temporary and will be removed when we handle this properly with role-based access control.
- [#1198](https://gitlab.com/meltano/meltano/issues/1198) Fix "More Info." link in configuration to properly open a new tab via `target="_blank"`

- [#1229](https://gitlab.com/meltano/meltano/issues/1229) Improve extractor schema autodiscovery error messages and don't attempt autodiscovery when it is known to not be supported, like in the case of tap-gitlab
- [#1207](https://gitlab.com/meltano/meltano/issues/1207) Updated all screenshots in Getting Started Guide to reflect the most current UI

## 1.3.0 - (2019-10-28)

---

### New

- [#991](https://gitlab.com/meltano/meltano/issues/991) Add e2e tests for simple sqlite-carbon workflow
- [#1103](https://gitlab.com/meltano/meltano/issues/1103) Add Intercom to Meltano.com to interact with our users in real-time
- [#1130](https://gitlab.com/meltano/meltano/issues/1130) Add Tutorial for extracting data from Google Analytics and loading the extracted data to Postgres
- [#1168](https://gitlab.com/meltano/meltano/issues/1168) Speedrun video added to home page and new release issue template
- [#1182](https://gitlab.com/meltano/meltano/issues/1182) Add `null`able date inputs so optional dates aren't incorrectly required in validation
- [#1169](https://gitlab.com/meltano/meltano/issues/1169) Meltano now generates the dbt documentation automatically

### Changes

- [!1061](https://gitlab.com/meltano/meltano/merge_requests/1061) Update the Getting Started Guide and the Meltano.com documentation with the new UI and information about job logging and how to find the most recent run log of a pipeline.
- [#1213](https://gitlab.com/meltano/meltano/issues/1213) Add VuePress use and benefits to documentation
- [#922](https://gitlab.com/meltano/meltano/issues/922) Document the importance of transformations and how to get started
- [#1167](https://gitlab.com/meltano/meltano/issues/1167) Iterate on docs to improve readability and content updates

### Fixes

- [#1173](https://gitlab.com/meltano/meltano/issues/1173) Fix `sortBy` drag-and-drop bug in Analyze by properly using `tryAutoRun` vs. `runQuery`
- [#1079](https://gitlab.com/meltano/meltano/issues/1079) `meltano elt` will now run in isolation under `.meltano/run/elt`
- [#1204](https://gitlab.com/meltano/meltano/issues/1204) move project creation steps out of the local installation section of the docs and into the Getting Started Guide
- [#782](https://gitlab.com/meltano/meltano/issues/782) Update timeframe label and fix timeframe attributes to properly display in the Result Table

## 1.2.1 - (2019-10-22)

---

### New

- [#1123](https://gitlab.com/meltano/meltano/issues/1123) Add first-class "Submit Issue" CTA to help expedite resolution when a running job fails. Also updated the "Log" CTA in the Pipelines UI to reflect a failed state.

### Fixes

- [#1172](https://gitlab.com/meltano/meltano/issues/1172) Fix analytics issue related to app version

## 1.2.0 - (2019-10-21)

---

### New

- [#1121](https://gitlab.com/meltano/meltano/issues/1121) Add ability to configure listen address of Meltano and Airflow
- [#1022](https://gitlab.com/meltano/meltano/issues/1022) Add "Autorun Query" toggle and persist the user's choice across sessions
- [#1060](https://gitlab.com/meltano/meltano/issues/1060) Auto advance to Job Log from Pipeline Schedule creation
- [#1111](https://gitlab.com/meltano/meltano/issues/1111) Auto advance to Loader installation step when an extractor lacks entity selection

### Changes

- [#1013](https://gitlab.com/meltano/meltano/issues/1013) Toast initialization and analytics initialization cleanup

### Fixes

- [#1050](https://gitlab.com/meltano/meltano/issues/1050) Fix a bug where the Job log would be created before the `transform` are run.
- [#1122](https://gitlab.com/meltano/meltano/issues/1122) `meltano elt` will now properly run when using `target-snowflake`.
- [#1159](https://gitlab.com/meltano/meltano/issues/1159) Minor UI fixes (proper `MainNav` Model icon active color during Analyze route match & "Run" auto query related cleanup) and `...NameFromRoute` refactor renaming cleanup

## 1.1.0 - (2019-10-16)

---

### New

- [#1106](https://gitlab.com/meltano/meltano/issues/1106) Add description metadata to the GitLab extractor's Ultimate License configuration setting
- [#1057](https://gitlab.com/meltano/meltano/issues/1057) Auto advance to Entity Selection when an extractor lacks configuration settings
- [#51](https://gitlab.com/meltano/meltano-marketing/issues/51) Update Google Analytics to track `appVersion`, custom `projectId`, and to properly use the default `clientId`. The CLI also now uses `client_id` to differentiate between a CLI client id (not versioned) and the project id (versioned).
- [#1012](https://gitlab.com/meltano/meltano/issues/1012) Add intelligent autofocus for improved UX in both Extractor and Loader configuration
- [#758](https://gitlab.com/meltano/meltano/issues/758) Update 'meltano permissions' to add --full-refresh command to revoke all privileges prior to granting
- [#1113](https://gitlab.com/meltano/meltano/issues/1113) Update 'meltano permissions' to have the ability to find all schemas matching a partial name such as `snowplow_*`
- [#1114](https://gitlab.com/meltano/meltano/issues/1114) Update 'meltano permissions' to include the OPERATE privilege for Snowflake warehouse

### Changes

- Compress meltano-logo.png
- [#1080](https://gitlab.com/meltano/meltano/issues/1080) Temporarily disable Intercom until userId strategy is determined
- [#1058](https://gitlab.com/meltano/meltano/issues/1058) Updated the selected state of grouped buttons to fill vs. stroke. Updated the docs to reflect the reasoning to ensure consistency in Meltano's UI visual language
- [#1068](https://gitlab.com/meltano/meltano/issues/1068) Replace dogfooding term in docs to speedrun
- [#1101](https://gitlab.com/meltano/meltano/issues/1101) Add new tour video to home page
- [#1101](https://gitlab.com/meltano/meltano/issues/1101) Update design to improve readability and contrast
- [#1115](https://gitlab.com/meltano/meltano/issues/1115) Update 'meltano permissions' to not require an identially named role for a given user

### Fixes

- [#1120](https://gitlab.com/meltano/meltano/issues/1120) Fix a concurrency bug causing `meltano select` to crash.
- [#1086](https://gitlab.com/meltano/meltano/issues/1086) Fix a concurrency issue when the `meltano.yml` file was updated.
- [#1112](https://gitlab.com/meltano/meltano/issues/1112) Fix the "Run" button to improve UX by properly reflecting the running state for auto-running queries
- [#1023](https://gitlab.com/meltano/meltano/issues/1023) Fix last vuex mutation warning with editable `localConfiguration` clone approach

### Breaks

## 1.0.1 - (2019-10-07)

---

### Fixes

- Patch technicality due to PyPi limitation (v1 already existed from a publish mistake seven+ months ago) with needed changelog New/Changes/Fixes section headers

## 1.0.0 - (2019-10-07)

---

### New

- [#1020](https://gitlab.com/meltano/meltano/issues/1020) Update Command Line Tools documentation to reflect a standard format with opportunities for improvement in the future
- [#524](https://gitlab.com/meltano/meltano/issues/524) There is a new Plugins section on the site to contain all ecosystem related libraries (i.e., extractors, loaders, etc.)

### Changes

- [#1087](https://gitlab.com/meltano/meltano/issues/1087) Fix `meltano select` not seeding the database when run as the first command.
- [#1090](https://gitlab.com/meltano/meltano/issues/1090) Update the namespace for all plugins. Also the default schema used will go back to including the `tap_` prefix to avoid conflicts with existing schemas (e.g. a local `gitlab` or `salesforce` schema). This also fixes `tap-csv` and `tap-google-analytics` not properly working after the latest Meltano release.
- [#1047](https://gitlab.com/meltano/meltano-marketing/issues/1047) Fix a bug where some configuration values were not redacted

### Fixes

### Breaks

- [#1085](https://gitlab.com/meltano/meltano/issues/1085) Fix Analyze model dropdown to properly reflect installed `models`
- [#1089](https://gitlab.com/meltano/meltano/issues/1089) Properly re-initialize the Analyze page after a new analysis is selected during an existing analysis (this issue surfaced due to the recent Analyze dropdown CTAs addition which enables an analysis change during an existing one)
- [#1092](https://gitlab.com/meltano/meltano/issues/1092) Fix async condition so the design store's `defaultState` is properly applied before loading a new design via `initializeDesign`

## 0.44.1 - (2019-10-03)

---

### New

- [#51](https://gitlab.com/meltano/meltano-marketing/issues/51) Add Google Analytics tracking acknowledgment in the UI
- [#926](https://gitlab.com/meltano/meltano/issues/926) Add step-by-step intructions for using the DigitalOcean one-click installer
- [#1076](https://gitlab.com/meltano/meltano/issues/1076) Enable Log button in pipelines UI after route change or hard refresh if a matching log exists
- [#1067](https://gitlab.com/meltano/meltano/issues/1067) Add Model landing page and update Analyze main navigation to a dropdown displaying the various analysis CTAs associated with each model
- [#1080](https://gitlab.com/meltano/meltano/issues/1080) Add live chat support on Meltano.com website using Intercom.io

### Changes

- [#1069](https://gitlab.com/meltano/meltano/issues/1069) Meltano will now use the schedule's name to run incremental jobs
- [#926](https://gitlab.com/meltano/meltano/issues/926) Move manual DigitalOcean Droplet configuration instructions to advanced tutorials
- Collapse Installation docs into a single section

### Fixes

- [#1071](https://gitlab.com/meltano/meltano/issues/1071) Fix `rehydratePollers` so the UI reflects running jobs after a hard refresh or route change (this surfaced from the recent [!963](https://gitlab.com/meltano/meltano/merge_requests/963) change)
- [#1075](https://gitlab.com/meltano/meltano/issues/1075) Fix an issue where `meltano elt` would fail when a previous job was found

## 0.44.0 - (2019-09-30)

---

### New

- [#950](https://gitlab.com/meltano/meltano/issues/950) Removed the Analyze connection configuration: Meltano will now infer connections out of each loader configuration.
- [#1002](https://gitlab.com/meltano/meltano/issues/1002) Analyze UI now displays the Topic's (analysis model's) description text if applicable
- [#1032](https://gitlab.com/meltano/meltano/issues/1032) Add 'Model' and 'Notebook' to main navigation to communicate that Meltano plans to empower users with modeling and notebooking functionality
- [#949](https://gitlab.com/meltano/meltano/issues/949) Add "Log" button and dedicated sub-UI for tracking an ELT run's status more granularly

- [#932](https://gitlab.com/meltano/meltano/issues/932) Meltano can now be upgraded from the UI directly.

### Changes

- [#1045](https://gitlab.com/meltano/meltano/issues/1045) Make it clear that 'meltano add' is not hanging while installing plugins
- [#1000](https://gitlab.com/meltano/meltano/issues/1000) Update Getting Started guide with updated screenshots and content
- [#854](https://gitlab.com/meltano/meltano/issues/854) Charts now use pretty labels rather than the ID
- [#1011](https://gitlab.com/meltano/meltano/issues/1011) Removed "Catch-up Date" in favor of default "Start Date" of extractor
- [#578](https://gitlab.com/meltano/meltano/issues/578) Remove support for `tap-zuora`.
- [#1002](https://gitlab.com/meltano/meltano/issues/1002) Update `discovery.yml` with explicit `kind: password` metadata (we infer and set input types of `password` as a safeguard, but the explicit setting is preferred)
- [#1049](https://gitlab.com/meltano/meltano/issues/1049) Change default `target-sqlite` database name to `warehouse` to not conflict with system database
- [#949](https://gitlab.com/meltano/meltano/issues/949) Update the way Meltano handles logs for ELT runs: Every elt run is logged in `.meltano/run/logs/{job_id}/elt_{timestamp}.log`. That allows Meltano to keep logs for multiple, or even concurrent, elt runs with the same `job_id`.
- [#949](https://gitlab.com/meltano/meltano/issues/949) Update "Create Pipeline" redirect logic based on the previous route being 'transforms' (this is a UX win setting up the user with the sub-UI for the next logical step vs. requiring a manual "Create" click)
- [#1051](https://gitlab.com/meltano/meltano/issues/1051) Automatically set SQLALCHEMY_DATABASE_URI config to system database URI

### Fixes

- [#1004](https://gitlab.com/meltano/meltano/issues/1004) Fix error when deselecting last attribute in Analyze
- [#1048](https://gitlab.com/meltano/meltano/issues/1048) Fix various actions that should have been mutations and did minor code convention cleanup
- [#1063](https://gitlab.com/meltano/meltano/issues/1063) Fix the "Explore" button link in Dashboards to properly account for the `namespace`

### Breaks

- [#1051](https://gitlab.com/meltano/meltano/issues/1051) Remove MELTANO_BACKEND e.a. in favor of --uri CLI option and MELTANO_DATABASE_URI env var
- [#1052](https://gitlab.com/meltano/meltano/issues/1052) Move system database into `.meltano` directory to indicate it is owned by the app and not supposed to be messed with directly by users

## 0.43.0 - (2019-09-23)

---

### New

- [#1014](https://gitlab.com/meltano/meltano/issues/1014) Meltano now logs all output from each `meltano elt` run in a log file that uses the unique job*id of the run. It can be found in `.meltano/run/logs/elt*{job_id}.log`.
- [#1014](https://gitlab.com/meltano/meltano/issues/1014) Meltano now logs all output from each `meltano elt` run in a log file that uses the unique job*id of the run. It can be found in `.meltano/run/logs/elt*{job_id}.log`.
- [#1014](https://gitlab.com/meltano/meltano/issues/1014) Meltano now logs all output from each `meltano elt` run in a log file that uses the unique `job_id` of the run. It can be found in `.meltano/run/logs/elt*{job_id}.log`.
- [#955](https://gitlab.com/meltano/meltano/issues/955) Establish baseline for demo day and how they should be run

### Changes

- [#891](https://gitlab.com/meltano/meltano/issues/891) Contributors can run webapp from root directory

### Fixes

- [#1005](https://gitlab.com/meltano/meltano/issues/1005) Fix installed plugins endpoints listing identically named plugins of different types under wrong type

## 0.42.1 - (2019-09-19)

---

### Changes

- [#987](https://gitlab.com/meltano/meltano/issues/987) Update routing to match labels (verbs vs. nouns) in effort to subtly reinforce action taking vs. solely "thing" management
- [#960](https://gitlab.com/meltano/meltano/issues/960) Improve UX by instantly displaying extractor and loader configuration UIs based on "Install" or "Configure" interaction as opposed to the prior delay (side effect of async `addPlugin`)
- [#996](https://gitlab.com/meltano/meltano/issues/996) Update conditional UI analytics stats tracking at runtime vs. build-time by sourcing state from the same backend `send_anonymous_usage_stats` flag

### Fixes

- [#992](https://gitlab.com/meltano/meltano/issues/992) Fix missing GA scripts
- [#989](https://gitlab.com/meltano/meltano/issues/989) Fix UI/UX documentation regarding recent removal of `view-header`
- [#994](https://gitlab.com/meltano/meltano/issues/994) Fix stale Pipelines Count in main navigation Pipeline badge
- [#999](https://gitlab.com/meltano/meltano/issues/999) Update yarn dependencies to resolve peer dependency warning
- [#1008](https://gitlab.com/meltano/meltano/issues/1008) Fix error on "Create Pipeline Schedule" modal when no plugins have been installed
- [#1015](https://gitlab.com/meltano/meltano/issues/1008) Support SQLite database name with and without '.db' extension
- [#1007](https://gitlab.com/meltano/meltano/issues/1007) Fix pipeline with failed job not being regarded as having completed
- [#998](https://gitlab.com/meltano/meltano/issues/998) Update Analyze UI with conditional loading indicator to prevent query generation prior to connection dialects being loaded (this solution is still useful for when inference supercedes our current manual dialect selection solution)
- [#1009](https://gitlab.com/meltano/meltano/issues/1009) Fix default ConnectorSettings validation to account for `false` (unchecked) checkbox values

### Breaks

## 0.42.0 - (2019-09-16)

---

### New

- [#976](https://gitlab.com/meltano/meltano/issues/976) Route changes will update page title in the web app

### Changes

- [Marketing #48](https://gitlab.com/meltano/meltano-marketing/issues/48) Update newsletter subscription links to redirect to our new newsletter [hosted by Substack](https://meltano.substack.com)

### Fixes

- [#965](https://gitlab.com/meltano/meltano/issues/965) Fix a regression that prevented the Meltano UI to reach the Meltano API when using an external hostname.
- [#986](https://gitlab.com/meltano/meltano/issues/986) Fix an issue where the Orchestration page would not show Airflow even when it was installed.
- [#969](https://gitlab.com/meltano/meltano/issues/969) Fix an issue where the Meltano Analyze connection would not respect the `port` configuration.
- [#964](https://gitlab.com/meltano/meltano/issues/964) Fix copy button overlap issue with top navigation
- [#970](https://gitlab.com/meltano/meltano/issues/970) Fix Meltano's m5o parser and compiler to properly namespace and isolate the definitions of different custom and packaged Topics.

## 0.41.0 - (2019-09-09)

---

### New

- [#980](https://gitlab.com/meltano/meltano/issues/980) Add Cypress for e2e testing pipeline
- [#579](https://gitlab.com/meltano/meltano/issues/579) Add `meltano schedule list` to show a project's schedules
- [#942](https://gitlab.com/meltano/meltano/issues/942) Add progress bars on various routes to improve UX feedback
- [#779](https://gitlab.com/meltano/meltano/issues/779) Add various UI polish details regarding iconography use, preloading feedback, breadcrumbs, container styling, navigation, and sub-navigation

### Changes

- [#906](https://gitlab.com/meltano/meltano/issues/906) `meltano ui` will now run in `production` per default

- [#942](https://gitlab.com/meltano/meltano/issues/942) Update Analyze Connections UI to match configuration-as-modal pattern for UX consistency regarding configuration
- [#779](https://gitlab.com/meltano/meltano/issues/779) Update all "This feature is queued..." temporary UI buttons to link to the Meltano repo issues page with a contextual search term

## 0.40.0 - (2019-09-04)

---

### New

- [#927](https://gitlab.com/meltano/meltano/issues/927) Document how to manually set up a Meltano Droplet on DigitalOcean

- [#916](https://gitlab.com/meltano/meltano/issues/916) Add Transform step as first-class and adjacent step to Extract and Load
- [#916](https://gitlab.com/meltano/meltano/issues/916) Improve Create Pipeline Schedule default selection UX by leveraging "ELT recents" concept
- [#936](https://gitlab.com/meltano/meltano/issues/936) Add "Refresh Airflow" button in Orchestrate to bypass route change or full-page refresh when iframe doesn't initially inflate as expected (this will likely be automated once the root cause is determined)
- [#899](https://gitlab.com/meltano/meltano/issues/899) Add deep linking improvements to reports and dashboards to better facilitate sharing
- [#899](https://gitlab.com/meltano/meltano/issues/899) Add "Edit" and "Explore" buttons to each report instance displayed in a dashboard to enable editing said report and exploring a fresh and unselected analysis of the same model and design
- [!546](https://gitlab.com/meltano/meltano/merge_requests/546) Add new Advanced Tutorial on how to Load CSV files to Postgres

### Changes

- [#909](https://gitlab.com/meltano/meltano/issues/909) Default names will be generated for Reports and Dashboards
- [#892](https://gitlab.com/meltano/meltano/issues/892) Improve experience for parsing Snowflake URL for ID by showing processing step
- [#935](https://gitlab.com/meltano/meltano/issues/935) Update Entity Selection to be nested in the Extract step so each ELT step is consecutive
- [#886](https://gitlab.com/meltano/meltano/issues/886) Add validation for grouping settings as the next iteration of improved form validation for generated connector settings

### Fixes

- [#931](https://gitlab.com/meltano/meltano/issues/931) Fix Analyze Connections identifier mismatch resulting from recent linting refactor
- [#919](https://gitlab.com/meltano/meltano/issues/919) Fix Airflow iframe automatic UI refresh
- [#937](https://gitlab.com/meltano/meltano/issues/937) Fix Chart.vue prop type error

## 0.39.0 - (2019-08-26)

---

### New

- [#838](https://gitlab.com/meltano/meltano/issues/838) Add indicator for speed run plugins
- [#870](https://gitlab.com/meltano/meltano/issues/870) Add global footer component in docs
- [#871](https://gitlab.com/meltano/meltano/issues/871) Add contributing link in footer of docs
- [#908](https://gitlab.com/meltano/meltano/issues/908) Add auto installation for Airflow Orchestrator for improved UX
- [#912](https://gitlab.com/meltano/meltano/issues/912) Auto run the ELT of a saved Pipeline Schedule by default
- [#907](https://gitlab.com/meltano/meltano/issues/907) Add auto select of "All" for Entities Selection step and removed the performance warning (a future iteration will address the "Recommended" implementation and the display of a resulting performance warning when "All" is selected and "Recommended" ignored)
- [#799](https://gitlab.com/meltano/meltano/issues/799) Standardized code conventions on the frontend and updated related documentation (issues related to further linting enforcement will soon follow)

### Changes

- [#838](https://gitlab.com/meltano/meltano/issues/838) Speed run plugins prioritized to top of the list
- [#896](https://gitlab.com/meltano/meltano/issues/896) Add documentation for how to do patch releases
- [#910](https://gitlab.com/meltano/meltano/issues/910) Update linting rules to enforce better standards for the frontend code base
- [#885](https://gitlab.com/meltano/meltano/issues/885) Add docs for all extractors and loaders
- [#885](https://gitlab.com/meltano/meltano/issues/885) All plugin modal cards show docs text if they have docs
- [#733](https://gitlab.com/meltano/meltano/issues/733) Improve error feedback to be more specific when plugin installation errors occur

### Fixes

- [#923](https://gitlab.com/meltano/meltano/issues/923) Fix contributing release docs merge conflict issue

## 0.38.0 - (2019-08-21)

---

### New

- [#746](https://gitlab.com/meltano/meltano/issues/746) Add CTA to specific dashboard in "Add to Dashboard" sub-UI
- [#746](https://gitlab.com/meltano/meltano/issues/746) Add toast feedback on success, update, or error for schedules, reports, and dashboards
- [#814](https://gitlab.com/meltano/meltano/issues/814) Install Airflow via the Orchestration UI (we may do this in the background automatically in the future)

### Changes

- [#901](https://gitlab.com/meltano/meltano/issues/901) Update entities plugins to be alphabetically sorted for consistency with extractors ordering

### Fixes

- [#746](https://gitlab.com/meltano/meltano/issues/746) Prevent duplicate schedule, report, and dashboard creation if there is an existing item
- [#976](https://gitlab.com/meltano/meltano/issues/900) Fix fallback v976e Route changes will update page title in the web appfor Iso8601 dates/times
- [#903](https://gitlab.com/meltano/meltano/issues/903) Fix columns display issue for the base table in Analyze

### Breaks

## 0.37.2 - (2019-08-19)

---

### Fixes

- [#894](https://gitlab.com/meltano/meltano/issues/894) Fix issue with static asset paths

## 0.37.1 - (2019-08-19)

---

### Fixes

- [#894](https://gitlab.com/meltano/meltano/issues/894) Fix build issues with new Vue CLI 3 build process

## 0.37.0 - (2019-08-19)

---

### New

- [#763](https://gitlab.com/meltano/meltano/issues/763) Add inference to auto install related plugins after a user installs a specific extractor
- [#867](https://gitlab.com/meltano/meltano/issues/867) Add fallback values (if they aren't set in the `discovery.yml`) for `start date`, `start time`, and `end date` for all connectors so the user has potentially one less interaction to make per connector configuration

### Changes

- [#342](https://gitlab.com/meltano/meltano/issues/342) Swap UI app directory "webapp" and upgrade to Vue CLI 3
- [#882](https://gitlab.com/meltano/meltano/issues/882) Update navigation and subnavigation labels to verbs vs. nouns to inspire action and productivity when using the UI
- [#700](https://gitlab.com/meltano/meltano/issues/700) Update documentation to remove "\$" and trim spaces to make CLI command copy/paste easier
- [#878](https://gitlab.com/meltano/meltano/issues/878) Write a [tutorial to help users get started with PostgreSQL](http://www.meltano.com/docs/loaders.html#postgresql-database)
- [#883](https://gitlab.com/meltano/meltano/issues/883) Break Extractors and Loaders sections out in the docs
- [#889](https://gitlab.com/meltano/meltano/issues/889) Allow for githooks to lint on commit
- [#835](https://gitlab.com/meltano/meltano/issues/835) Pipeline name in Schedule creation will have an automatic default

### Fixes

- [#872](https://gitlab.com/meltano/meltano/issues/872) Updated `tap-marketo` and `tap-stripe` to leverage password input type while also improving the input type password fallback
- [#882](https://gitlab.com/meltano/meltano/issues/882) Fix recent minor regression regarding `Dashboard` routing
- [#858](https://gitlab.com/meltano/meltano/issues/858) Fix `job_state` bug so that ELT run status polling can properly resume as expected
- [#890](https://gitlab.com/meltano/meltano/issues/890) Fix implementation of default configuration setting to use less code

## 0.36.0 - (2019-08-12)

---

### New

- [#793](https://gitlab.com/meltano/meltano/issues/793) Add introduction module to Connector Settings to allow for helper text as far as signup and documentation links
- [#796](https://gitlab.com/meltano/meltano/issues/796) Add dropdown option to Connector Settings to allow for more defined UI interactions
- [#802](https://gitlab.com/meltano/meltano/issues/802) Add support for Query Filters over columns that are not selected
- [#855](https://gitlab.com/meltano/meltano/issues/855) Add empty state to Dashboards and cleaned up styling for consistency with Analyze's layout
- [#856](https://gitlab.com/meltano/meltano/issues/856) Add contextual information to the Analyze Connection UI to aid user understanding
- [#800](https://gitlab.com/meltano/meltano/issues/800) Add save success feedback for connectors, entities, and connections
- [#817](https://gitlab.com/meltano/meltano/issues/817) Add [Meltano explainer video](https://www.youtube.com/watch?v=2Glsf89WQ5w) to the front page of Meltano.com

### Changes

- [#794](https://gitlab.com/meltano/meltano/issues/794) Update Snowflake fields to have descriptions and utilize tooltip UI
- [#853](https://gitlab.com/meltano/meltano/issues/853) Improve UX for multi-attribute ordering (wider sub-UI for easier reading, clear drop target, and clearer drag animation for reenforcing sorting interaction)
- [#735](https://gitlab.com/meltano/meltano/issues/735) Update Entities UI to only display entity selection "Configure" CTAs for installed (vs. previously all) extractors
- [#548](https://gitlab.com/meltano/meltano/issues/548) Update Meltano mission, vision and path to v1 on [roadmap page](https://meltano.com/docs/roadmap.html) of Meltano.com
- [#824](https://gitlab.com/meltano/meltano/issues/824) Update `meltano select` to use the unique `tap_stream_id` instead of the `stream` property for filtering streams. This adds support for taps with multiple streams with the same name, like, for example, the ones produced by `tap-postgres` when tables with the same name are defined in different schemas.
- [#842](https://gitlab.com/meltano/meltano/issues/842) Collapse Deployment section in the docs to be under [Installation](https://meltano.com/docs/installation.html)

### Fixes

- [#855](https://gitlab.com/meltano/meltano/issues/855) Fix bug that duplicated a dashboard's `reportIds` that also prevented immediate UI feedback when reports were toggled (added or removed) from a dashboard via Analyze's "Add to Dashboard" dropdown
- [#851](https://gitlab.com/meltano/meltano/issues/851) Fix report saving and loading to work with filters and sortBy ordering
- [#852](https://gitlab.com/meltano/meltano/issues/852) Update Scheduling UI to have "Run" button at all times vs conditionally to empower users to run one-off ELT pipelines even if Airflow is installed
- [#852](https://gitlab.com/meltano/meltano/issues/852) Update Scheduling UI "Interval" column with CTA to install Airflow while communicating why via tooltip
- [#852](https://gitlab.com/meltano/meltano/issues/852) Fix initial Orchestration page hydration to properly reflect Airflow installation status
- [#831](https://gitlab.com/meltano/meltano/issues/831) Update `meltano elt` to exit with 1 and report dbt's exit code on an error message when dbt exits with a non-zero code.
- [#857](https://gitlab.com/meltano/meltano/issues/857) Update PluginDiscoveryService to use the cached `discovery.yml` when Meltano can not connect to `meltano.com` while trying to fetch a fresh version of the discovery file.
- [#850](https://gitlab.com/meltano/meltano/issues/850) Fix entities response so entities display as expected (as assumed this simple fix was due to our recent interceptor upgrade)
- [#800](https://gitlab.com/meltano/meltano/issues/800) Fix connector and connection settings to display saved settings by default while falling back and setting defaults if applicable

## 0.35.0 - (2019-08-05)

---

### New

- [!781](https://gitlab.com/meltano/meltano/merge_requests/781) Add new Advanced Tutorial on how to use tap-postgres with Meltano
- [#784](https://gitlab.com/meltano/meltano/issues/784) Add multiple attribute ordering with drag and drop ordering in the UI

### Changes

- [#784](https://gitlab.com/meltano/meltano/issues/784) As part of multiple attribute sorting and keeping the attributes and results sub-UIs in sync, we know autorun queries based on user interaction after the initial explicit "Run" button interaction

## 0.34.2 - (2019-08-01)

---

### Fixes

- [#821](https://gitlab.com/meltano/meltano/issues/821) Fix `meltano config` not properly loading settings defined in the `meltano.yml`
- [#841](https://gitlab.com/meltano/meltano/issues/841) Fix a problem when model names were mangled by the API

## 0.34.1 - (2019-07-30)

---

### Fixes

- [#834](https://gitlab.com/meltano/meltano/issues/834) Fixed a problem with the Meltano UI not having the proper API URL set

## 0.34.0 - (2019-07-29)

---

### New

- [#757](https://gitlab.com/meltano/meltano/issues/757) Update 'meltano permissions' to add support for GRANT ALL and FUTURE GRANTS on tables in schemas
- [#760](https://gitlab.com/meltano/meltano/issues/760) Update 'meltano permissions' to add support for granting permissions on VIEWs
- [#812](https://gitlab.com/meltano/meltano/issues/812) `meltano ui` will now stop stale Airflow workers when starting
- [#762](https://gitlab.com/meltano/meltano/issues/762) Added run ELT via the UI (manages multiple and simultaneous runs)
- [#232](https://gitlab.com/meltano/meltano/issues/232) Meltano now bundles Alembic migrations to support graceful database upgrades

### Changes

- [#828](https://gitlab.com/meltano/meltano/issues/828) Docker installation instructions have been dogfooded, clarified, and moved to Installation section
- [#944](https://gitlab.com/meltano/meltano/issues/944) Update the Transform step's default to "Skip"

### Fixes

- [#807](https://gitlab.com/meltano/meltano/issues/807) Fix filter input validation when editing saved filters
- [#822](https://gitlab.com/meltano/meltano/issues/822) Fix pipeline schedule naming via slugify to align with Airflow DAG naming requirements
- [#820](https://gitlab.com/meltano/meltano/issues/820) Fix `meltano select` not properly connecting to the system database
- [#787](https://gitlab.com/meltano/meltano/issues/787) Fix results sorting to support join tables
- [#832](https://gitlab.com/meltano/meltano/issues/832) Fix schedule creation endpoint to return properly typed response (this became an issue as a result of our recent case conversion interceptor)
- [#819](https://gitlab.com/meltano/meltano/issues/819) Running the Meltano UI using gunicorn will properly update the system database

## 0.33.0 - (2019-07-22)

---

### New

- [#788](https://gitlab.com/meltano/meltano/issues/788) Reydrate filters in Analyze UI after loading a saved report containing filters

### Changes

- [#804](https://gitlab.com/meltano/meltano/issues/804) Connection set in the Design view are now persistent by Design

### Fixes

- [#788](https://gitlab.com/meltano/meltano/issues/788) Properly reset the default state of the Analyze UI so stale results aren't displayed during a new analysis
- [!806](https://gitlab.com/meltano/meltano/merge_requests/806) Fix filters editing to prevent input for `is_null` and `is_not_null` while also ensuring edits to existing filter expressions types adhere to the same preventitive input.
- [#582](https://gitlab.com/meltano/meltano/issues/582) Remove the `export` statements in the default `.env` initialized by `meltano init`.
- [#816](https://gitlab.com/meltano/meltano/issues/816) Fix `meltano install` failing when connections where specified in the `meltano.yml`
- [#786](https://gitlab.com/meltano/meltano/issues/786) Fixed an issue with the SQL engine would mixup table names with join/design names
- [#808](https://gitlab.com/meltano/meltano/issues/808) Fix filter aggregate value with enforced number via `getQueryPayloadFromDesign()` as `input type="number"` only informs input keyboards on mobile, and does not enforce the Number type as expected

## 0.32.2 - (2019-07-16)

---

### New

- [#759](https://gitlab.com/meltano/meltano/issues/759) Added filtering functionality to the Analyze UI while additionally cleaning it up from a UI/UX lens

## 0.32.1 - (2019-07-15)

---

### Fixes

- [#792](https://gitlab.com/meltano/meltano/issues/792) Fix an error when trying to schedule an extractor that didn't expose a `start_date`.

## 0.32.0 - (2019-07-15)

---

### New

- [!718](https://gitlab.com/meltano/meltano/merge_requests/718) Add support for filters (WHERE and HAVING clauses) to MeltanoQuery and Meltano's SQL generation engine
- [#748](https://gitlab.com/meltano/meltano/issues/748) Added the `Connections` plugin to move the Analyze connection settings to the system database
- [#748](https://gitlab.com/meltano/meltano/issues/748) Added the `meltano config` command to manipulate a plugin's configuration

### Fixes

[!726](https://gitlab.com/meltano/meltano/merge_requests/726) Fixed InputDateIso8601's default value to align with HTML's expected empty string default

## 0.31.0 - (2019-07-08)

---

### New

- [#766](https://gitlab.com/meltano/meltano/issues/766) Add Codeowners file so that the "approvers" section on MRs is more useful for contributors
- [#750](https://gitlab.com/meltano/meltano/issues/750) Various UX updates (mostly tooltips) to make the configuration UI for scheduling orchestration easier to understand
- [#739](https://gitlab.com/meltano/meltano/issues/739) Updated `discovery.yml` for better consistency of UI order within each connector's settings (authentication -> contextual -> start/end dates). Improved various settings' `kind`, `label`, and `description`. Added a `documentation` prop to provide a documentation link for involved settings (temp until we have better first class support for more complex setting types)

### Fixes

- [#737](https://gitlab.com/meltano/meltano/issues/737) Fixed UI flash for connector settings when installation is complete but `configSettings` has yet to be set
- [#751](https://gitlab.com/meltano/meltano/issues/751) Fixed the Orchestrations view by properly checking if Airflow is installed so the correct directions display to the user

## 0.30.0 - (2019-07-01)

---

### New

- [#736](https://gitlab.com/meltano/meltano/issues/736) Add "Cancel", "Next", and a message to the entities UI when an extractor doesn't support discovery and thus entity selection
- [#730](https://gitlab.com/meltano/meltano/issues/730) Updated Analyze Models page UI with improved content organization so it is easier to use
- [#710](https://gitlab.com/meltano/meltano/issues/710) Updated connector (extractor and loader) settings with specific control type (text, password, email, boolean, and date) per setting, added form validation, and added an inference by default for password and token fields as a protective measure
- [#719](https://gitlab.com/meltano/meltano/issues/719) Added InputDateIso8601.vue component to standardize date inputs in the UI while ensuring the model data remains in Iso8601 format on the frontend.
- [#643](https://gitlab.com/meltano/meltano/issues/643) Updated `minimallyValidated` computeds so that new users are intentionally funneled through the pipelines ELT setup UI (previously they could skip past required steps)
- [#752](https://gitlab.com/meltano/meltano/issues/752) Fix the schedule having no start_date when the extractor didn't expose a `start_date` setting

### Fixes

- [!703](https://gitlab.com/meltano/meltano/merge_requests/703) Fix `ScheduleService` instantiation due to signature refactor

## 0.29.0 - (2019-06-24)

---

### New

- [#724](https://gitlab.com/meltano/meltano/issues/724) Add the `model-gitlab-ultimate` plugin to Meltano. It includes .m5o files for analyzing data available for Gitlab Ultimate or Gitlab.com Gold accounts (e.g. Epics, Epic Issues, etc) fetched using the Gitlab API. Repository used: https://gitlab.com/meltano/model-gitlab-ultimate
- [#723](https://gitlab.com/meltano/meltano/issues/723) Add proper signage and dedicated sub-navigation area in views/pages. Standardized the view -> sub-view markup relationships for consistent layout. Directory refactoring for improved organization.
- [#612](https://gitlab.com/meltano/meltano/issues/612) Move the plugins' configuration to the database, enabling configuration from the UI

### Changes

- [#636](https://gitlab.com/meltano/meltano/issues/636) Refactored connector logo related logic into a ConnectorLogo component for code cleanliness, reusability, and standardization
- [#728](https://gitlab.com/meltano/meltano/issues/728) Change error notification button link to open the bugs issue template

### Fixes

- [#718](https://gitlab.com/meltano/meltano/issues/718) Fix dynamically disabled transforms always running. Transforms can now be dynamically disabled inside a dbt package and Meltano will respect that. It will also respect you and your time.
- [#684](https://gitlab.com/meltano/meltano/issues/684) Enables WAL on SQLite to handle concurrent processes gracefully
- [#732](https://gitlab.com/meltano/meltano/issues/732) Fix plugin installation progress bar that wasn't updating upon installation completion

## 0.28.0 - (2019-06-17)

---

### New

- [!683](https://gitlab.com/meltano/meltano/issues/683) Add `--start-date` to `meltano schedule` to give the control over the catch up logic to the users
- [#651](https://gitlab.com/meltano/meltano/issues/651) Added model installation in the Analyze UI to bypass an otherwise "back to the CLI step"
- [#676](https://gitlab.com/meltano/meltano/issues/676) Add pipeline schedule UI for viewing and saving pipeline schedules for downstream use by Airflow/Orchestration

### Changes

- [#708](https://gitlab.com/meltano/meltano/issues/708) Enable `tap-gitlab` to run using Gitlab Ultimate and Gitlab.com Gold accounts and extract Epics and Epic Issues.
- [#711](https://gitlab.com/meltano/meltano/issues/711) Add new call to action for submitting an issue on docs site
- [#717](https://gitlab.com/meltano/meltano/issues/717) Enable `dbt-tap-gitlab` to run using Gitlab Ultimate and Gitlab.com Gold accounts and generate transformed tables that depend on Epics and Epic Issues.

### Fixes

- [#716](https://gitlab.com/meltano/meltano/issues/716) Fix entities UI so only installed extractors can edit selections
- [#715](https://gitlab.com/meltano/meltano/issues/715) Remove reimport of Bulma in `/orchestration` route to fix borked styling

## 0.27.0 - (2019-06-10)

---

### New

- [!640](https://gitlab.com/meltano/meltano/merge_requests/640) Google Analytics logo addition for recent tap-google-analytics Extractor addition
- [#671](https://gitlab.com/meltano/meltano/issues/671) Add the `tap-google-analytics` transform to Meltano. It is using the dbt package defined in https://gitlab.com/meltano/dbt-tap-google-analytics
- [#672](https://gitlab.com/meltano/meltano/issues/672) Add the `model-google-analytics` plugin to Meltano. It includes .m5o files for analyzing data fetched from the Google Analytics Reporting API. Repository used: https://gitlab.com/meltano/model-google-analytics
- [#687](https://gitlab.com/meltano/meltano/issues/687) Implemented a killswitch to prevent undefined behaviors when a Meltano project is not compatible with the installed `meltano` version

### Fixes

- [#661](https://gitlab.com/meltano/meltano/issues/661) Fixed empty UI for extractors that lack configuration settings by providing feedback message with actionable next steps
- [#663](https://gitlab.com/meltano/meltano/issues/663) Fixed Airflow error when advancing to Orchestration step after installing and saving a Loader configuration
- [#254](https://gitlab.com/meltano/meltano/issues/254) Fixed `meltano init` not working on terminal with cp1252 encoding
- [#254](https://gitlab.com/meltano/meltano/issues/254) Fixed `meltano add/install` crashing on Windows
- [#664](https://gitlab.com/meltano/meltano/issues/664) Minor CSS fix ensuring Airflow UI height is usable (side-effect of recent reparenting)
- [#679](https://gitlab.com/meltano/meltano/issues/679) Fix an issue with `meltano select` emitting duplicate properties when the property used the `anyOf` type
- [#650](https://gitlab.com/meltano/meltano/issues/650) Add `MELTANO_DISABLE_TRACKING` environment variable to disable all tracking
- [#670](https://gitlab.com/meltano/meltano/issues/670) Update tests to not send tracking events

## 0.26.0 - (2019-06-03)

---

### New

- [#603](https://gitlab.com/meltano/meltano/issues/603) `meltano select` now supports raw JSON Schema as a valid Catalog
- [#537](https://gitlab.com/meltano/meltano/issues/537) Add Extractor for Google Analytics (`tap-google-analytics`) to Meltano. It uses the tap defined in https://gitlab.com/meltano/tap-google-analytics/

### Changes

- [#621](https://gitlab.com/meltano/meltano/issues/621) Added new tutorial for tap-gitlab
- [#657](https://gitlab.com/meltano/meltano/issues/657) Update Analyze page to have single purpose views

### Fixes

- [#645](https://gitlab.com/meltano/meltano/issues/645) Fixed confusion around Loader Settings and Analytics DB Connector Settings
- [#580](https://gitlab.com/meltano/meltano/issues/580) Fixed `project_compiler` so the Analyze page can properly display custom topics
- [#658](https://gitlab.com/meltano/meltano/issues/658) Fixed the Analyze page when no models are present
- [#603](https://gitlab.com/meltano/meltano/issues/603) Fix an issue where `meltano select` would incorrectly report properties as excluded
- [#603](https://gitlab.com/meltano/meltano/issues/603) Fix an issue where `meltano select` incorrectly flatten nested properties
- [#553](https://gitlab.com/meltano/meltano/issues/553) Fix an issue where running `meltano select --list` for the first time would incorrectly report properties

### Break

## 0.25.0 - (2019-05-28)

---

### New

- [#586](https://gitlab.com/meltano/meltano/issues/586) `meltano ui` now automatically start Airflow if installed; Airflow UI available at `Orchestration`.
- [#592](https://gitlab.com/meltano/meltano/issues/592) Added baseline UX feedback via toast for uncaught API response errors with a link to "Submit Bug"
- [#642](https://gitlab.com/meltano/meltano/issues/642) Improved UX during extractor plugin installation so settings can be configured _during_ installation as opposed to waiting for the (typically lengthy) install to complete
- [!647](https://gitlab.com/meltano/meltano/merge_requests/647) Added preloader for occasional lengthy extractor loading and added feedback for lengthy entities loading
- [#645](https://gitlab.com/meltano/meltano/issues/645) Added an Analyze landing page to facilitate future sub-UIs including the Analyze database settings; Added proper Loader Settings UI.

### Fixes

- [#645](https://gitlab.com/meltano/meltano/issues/645) Fixed confusion around Loader Settings and Analyze database settings

## 0.24.0 - (2019-05-06)

---

### New

- [#622](https://gitlab.com/meltano/meltano/issues/622) Added ELT flow UI Routes & Deep Linking to advance user through next steps after each step's save condition vs. requiring them to manually click the next step to advance
- [#598](https://gitlab.com/meltano/meltano/issues/598) Updated color and greyscale use in the context of navigation and interactive elements to better communicate UI hierarchy
- [#607](https://gitlab.com/meltano/meltano/issues/607) Add "All/Default/Custom" button bar UI for improved entities selection UX
- [#32](https://gitlab.com/meltano/meltano-marketing/issues/32) Integrate Algolia Search for docs
- [#590](https://gitlab.com/meltano/meltano/issues/590) Add documentation for deploying Meltano in ECS
- [#628](https://gitlab.com/meltano/meltano/issues/628) Add documentation for tap-mongodb
- [!605](https://gitlab.com/meltano/meltano/merge_requests/605) Added tooltips for areas of UI that are WIP for better communication of a feature's status

### Changes

- [375](https://gitlab.com/meltano/meltano/issues/375) Meltano can now run on any host/port

### Fixes

- [#595](https://gitlab.com/meltano/meltano/issues/595) Fix `meltano invoke` not working properly with `dbt`
- [#606](https://gitlab.com/meltano/meltano/issues/606) Fix `SingerRunner.bookmark_state()` to properly handle and store the state output from Targets as defined in the Singer.io Spec.

## 0.23.0 - (2019-04-29)

---

### New

- [#32](https://gitlab.com/meltano/meltano-marketing/issues/32) Integrate Algolia Search for docs

### Changes

- [#522](https://gitlab.com/meltano/meltano/issues/522) Update Carbon tutorial with new instructions and screenshots

## 0.22.0 - (2019-04-24)

---

### New

- [#477](https://gitlab.com/meltano/meltano/issues/477) Add ability for users to sign up for email newsletters
- [!580](https://gitlab.com/meltano/meltano/merge_requests/580) Add sorting to plugins for improved UX, both UI via extractors/loaders/etc. and `meltano discover all` benefit from sorted results
- [!528](https://gitlab.com/meltano/meltano/issues/528) Add documentation for RBAC alpha feature and environment variables

### Changes

- [#588](https://gitlab.com/meltano/meltano/issues/588) Updated core navigation and depth hierarchy styling to facilitate main user flow and improved information architecture
- [#591](https://gitlab.com/meltano/meltano/issues/591) Revert #484: remove `meltano ui` being run outside a Meltano project.
- [#584](https://gitlab.com/meltano/meltano/issues/584) Initial v1 for enabling user to setup ELT linearly through the UI via a guided sequence of steps

### Fixes

- [#600](https://gitlab.com/meltano/meltano/issues/600) Fix a bug with meltano select when the extractor would output an invalid schema
- [#597](https://gitlab.com/meltano/meltano/issues/597) Automatically open the browser when `meltano ui` is run

## 0.21.0 - (2019-04-23)

---

### New

- [#477](https://gitlab.com/meltano/meltano/issues/477) Add ability for users to sign up for email newsletters

### Changes

- [#591](https://gitlab.com/meltano/meltano/issues/591) Revert #484: remove `meltano ui` being run outside a Meltano project.

## 0.20.0 - (2019-04-15)

---

### New

- Add documentation on custom transformations and models. Link to Tutorial: https://www.meltano.com/tutorials/create-custom-transforms-and-models.html

## 0.19.1 - (2019-04-10)

---

### New

- [#539](https://gitlab.com/meltano/meltano/issues/539) Add Tutorial for "Using Jupyter Notebooks" with Meltano
- [#534](https://gitlab.com/meltano/meltano/issues/534) Add UI entity selection for a given extractor
- [#520](https://gitlab.com/meltano/meltano/issues/520) Add v1 UI for extractor connector settings
- [#486](https://gitlab.com/meltano/meltano/issues/486) Add the `model-gitlab` plugin to Meltano. It includes .m5o files for analyzing data fetched using the Gitlab API. Repository used: https://gitlab.com/meltano/model-gitlab
- [#500](https://gitlab.com/meltano/meltano/issues/500) Add the `model-stripe` plugin to Meltano. It includes .m5o files for analyzing data fetched using the Stripe API. Repository used: https://gitlab.com/meltano/model-stripe
- [#440](https://gitlab.com/meltano/meltano/issues/440) Add the `model-zuora` plugin to Meltano. It includes .m5o files for analyzing data fetched using the Zuora API. Repository used: https://gitlab.com/meltano/model-zuora
- [#541](https://gitlab.com/meltano/meltano/issues/541) Add a 404 page for missing routes on the web app

### Fixes

- [#576](https://gitlab.com/meltano/meltano/issues/576) Fix switching between designs now works
- [#555](https://gitlab.com/meltano/meltano/issues/555) Fix `meltano discover` improperly displaying plugins
- [#530](https://gitlab.com/meltano/meltano/issues/530) Fix query generation for star schemas
- [#575](https://gitlab.com/meltano/meltano/issues/575) Move Airflow configuration to .meltano/run/airflow
- [#571](https://gitlab.com/meltano/meltano/issues/571) Fix various routing and API endpoint issues related to recent `projects` addition

## 0.19.0 - (2019-04-08)

---

### New

- [#513](https://gitlab.com/meltano/meltano/issues/513) Added initial e2e tests for the UI
- [#431](https://gitlab.com/meltano/meltano/issues/431) Add the `tap-zendesk` transform to Meltano. It is using the dbt package defined in https://gitlab.com/meltano/dbt-tap-zendesk
- [484](https://gitlab.com/meltano/meltano/issues/484) Updated `meltano ui` to automatically launch the UI, and projects from the UI (previously only an option in the CLI)
- [#327](https://gitlab.com/meltano/meltano/issues/327) Add `meltano add --custom` switch to enable integration of custom plugins
- [#540](https://gitlab.com/meltano/meltano/issues/540) Add CHANGELOG link in intro section of the docs
- [#431](https://gitlab.com/meltano/meltano/issues/431) Add the `model-zendesk` plugin to Meltano. It includes .m5o files for analyzing data fetched using the Zendesk API. Repository used: https://gitlab.com/meltano/model-zendesk
- [!544](https://gitlab.com/meltano/meltano/merge_requests/544) Add support for extracting data from CSV files by adding [tap-csv](https://gitlab.com/meltano/tap-csv) to Meltano
- [#514](https://gitlab.com/meltano/meltano/issues/514) Add 'airflow' orchestrators plugin to enable scheduling
- Add the `tap-zuora` transform to Meltano. It is using the dbt package defined in https://gitlab.com/meltano/dbt-tap-zuora

### Changes

- [#455](https://gitlab.com/meltano/meltano/issues/455) Add documentation about `target-snowflake`

### Fixes

- [#507](https://gitlab.com/meltano/meltano/issues/507) Ensure design name and table name don't need to match so multiple designs can leverage a single base table
- [#551](https://gitlab.com/meltano/meltano/issues/551) Fix HDA queries generated when an attribute is used both as a column and as an aggregate.
- [#559](https://gitlab.com/meltano/meltano/issues/559) Add support for running custom transforms for taps without default dbt transforms.

## 0.18.0 - (2019-04-02)

---

### New

- [#432](https://gitlab.com/meltano/meltano/issues/432) Add the `tap-zuora` transform to Meltano. It is using the dbt package defined in https://gitlab.com/meltano/dbt-tap-zuora

### Changes

- Remove Snowflake references from advanced tutorial.
- [#2 dbt-tap-zuora](https://gitlab.com/meltano/dbt-tap-zuora/issues/2) Remove custom SFDC related attributes from Zuora Account and Subscription Models
- Update [Contributing - Code Style](https://meltano.com/docs/contributing.html#code-style) documentation to including **pycache** troubleshooting

### Fixes

- [#529](https://gitlab.com/meltano/meltano/issues/529) Resolve "SFDC Tutorial - ELT Fails due to invalid schema.yml" by [#4 dbt-tap-salesforce](https://gitlab.com/meltano/dbt-tap-salesforce/issues/4) removing the schema.yml files from the dbt models for tap-salesforce.
- [#502](https://gitlab.com/meltano/meltano/issues/502) Fix the situation where an m5o has no joins, the design still will work.

## 0.17.0 - (2019-03-25)

---

### New

- [#485](https://gitlab.com/meltano/meltano/issues/485) Added various UI unit tests to the Analyze page
- [#370](https://gitlab.com/meltano/meltano/issues/370) Enabled authorization using role-based access control for Designs and Reports

### Changes

- [#283](https://gitlab.com/meltano/meltano/issues/283) Silence pip's output when there is not error
- [#468](https://gitlab.com/meltano/meltano/issues/468) Added reminder in docs regarding the need for `source venv/bin/activate` in various situations and added minor copy updates

### Fixes

- [#433](https://gitlab.com/meltano/meltano/issues/433) Add the `sandbox` configuration to `tap-zuora`.
- [#501](https://gitlab.com/meltano/meltano/issues/501) Fix `meltano ui` crashing when the OS ran out of file watcher.
- [#510](https://gitlab.com/meltano/meltano/issues/510) Fix an issue when finding the current Meltano project in a multi-threaded environment.
- [#494](https://gitlab.com/meltano/meltano/issues/494) Improved documentation around tutorials and Meltano requirements
- [#492](https://gitlab.com/meltano/meltano/issues/492) A few small contextual additions to help streamline the release process
- [#503](https://gitlab.com/meltano/meltano/issues/503) Fix a frontend sorting issue so the backend can properly generate an up-to-date query

## 0.16.0 - (2019-03-18)

---

### New

- Add support for extracting data from Gitlab through the updated tap-gitlab (https://gitlab.com/meltano/tap-gitlab)
- Add the `tap-gitlab` transform to Meltano. It is using the dbt package defined in https://gitlab.com/meltano/dbt-tap-gitlab
- Add "Copy to Clipboard" functionality to code block snippets in the documentation
- Add the `tap-stripe` transform to Meltano. It is using the dbt package defined in https://gitlab.com/meltano/dbt-tap-stripe
- Add new command `meltano add model [name_of_model]`
- Add models to the available plugins

### Changes

- Various documentation [installation and tutorial improvements](https://gitlab.com/meltano/meltano/issues/467#note_149858308)
- Added troubleshooting button to help users add context to a pre-filled bug issue

### Fixes

- Fix the API database being mislocated
- Replaced the stale Meltano UI example image in the Carbon Emissions tutorial
- 473: Fix the docker image (meltano/meltano) from failing to expose the API

## 0.15.1 - (2019-03-12)

---

### Fixes

- locks down dependencies for issues with sqlalchemy snowflake connector

## 0.15.0 - (2019-03-11)

---

### New

- Add Salesforce Tutorial to the docs
- Add documentation for the permissions command
- Add tracking for the `meltano ui` command

### Fixes

- Updated analytics to properly recognize SPA route changes as pageview changes

## 0.14.0 - (2019-03-04)

---

### New

- Update stages table style in docs
- Add custom transforms and models tutorial to the docs

### Changes

- Add api/v1 to every route
- Update DbtService to always include the my_meltano_project model when transform runs

### Fixes

- Resolved duplicate display issue of Dashboards and Reports on the Files page
- Removed legacy `carbon.dashboard.m5o` (regression from merge)
- Updated dashboards and reports to use UI-friendly name vs slugified name
- Fix minor clipped display issue of right panel on `/settings/database`
- Fix minor display spacing in left panel of Settings
- Fix dashboard page to properly display a previously active dashboard's updated reports
- Fix pre-selected selections for join aggregates when loading a report
- Fix charts to display multiple aggregates (v1)
- Fix 404 errors when refreshing the frontend
- Fix a regression where the Topics would not be shown in the Files page

## 0.13.0 - (2019-02-25)

---

### New

- Add the `tap-salesforce` transform to Meltano. It is using the dbt package defined in https://gitlab.com/meltano/dbt-tap-salesforce
- Add m5o model and tables for tap-salesforce
- Updated the deep-link icon (for Dashboards/Reports on the Files page)

### Changes

- Polished the RBAC view, making it clearer the feature is experimental.
- Rename "Models" to "Topics"
- Use the current connection's schema when generating queries at run time for Postgres Connections.
- Add support for multiple Aggregates over the same attribute when generating HDA queries.

## 0.12.0 - (2019-02-21)

---

### New

- UI cleanup across routes (Analyze focus) and baseline polish to mitigate "that looks off comments"
- Update installation and contributing docs
- Meltano implement role-based access control - [!368](https://gitlab.com/meltano/meltano/merge_requests/368)
- Add version CLI commands for checking current Meltano version
- Add deep linking to dashboards
- Add deep linking to reports

### Fixes

- Fixed a problem when environment variables where used as default values for the CLI - [!390](https://gitlab.com/meltano/meltano/merge_requests/390)
- Fixed dashboards initial load issue due to legacy (and empty) `carbon.dashboard.m5o` file
- New standardized approach for `.m5o` id generation (will need to remove any dashboard.m5o and report.m5o)

## 0.11.0 - (2019-02-19)

---

### New

- Update installation and contributing docs
- Add support for generating Hyper Dimensional Aggregates (HDA)
- Add internal Meltano classes for representing and managing Designs, Table, Column, Aggregate, Definitions, and Query definitions

### Changes

- Move core functionality out of `api/controllers` to `/core/m5o` (for m5o and m5oc management) and `/core/sql` (for anything related to sql generation)

### Fixes

- Fixed a problem when environment variables where used as default values for the CLI - [!390](https://gitlab.com/meltano/meltano/merge_requests/390)

## 0.10.0 - (2019-02-12)

---

### New

- Add gunicorn support for Meltano UI as a WSGI application - [!377](https://gitlab.com/meltano/meltano/merge_requests/377)
- Meltano will now generate the minimal joins when building SQL queries - [!382](https://gitlab.com/meltano/meltano/merge_requests/382)

### Changes

- Add analytics to authentication page
- Meltano will now use SQLite for the job log. See https://meltano.com/docs/architecture.html#job-logging for more details.
- Removed manual `source .env` step in favor of it running automatically

### Fixes

- Meltano will correctly source the `.env`
- fixed charts to render as previously they were blank
- Fixed Analyze button groupd CSS to align as a single row

### Breaks

- Meltano will now use SQLite for the job log. See https://meltano.com/docs/architecture.html#job-logging for more details.
- URL routing updates ('/model' to '/files', removed currently unused '/extract', '/load', '/transform' and '/project/new')

## 0.9.0 - (2019-02-05)

---

### New

- add ability to save reports
- add ability to update an active report during analysis
- add ability to load reports
- add dashboards page and related add/remove report functionality

### Changes

- Generate default `Meltano UI` connection for the `meltano.db` SQLite DB when a new project is created with `meltano init`
- updated main navigation to Files, Analysis, and Dashboards
- Update the `meltano permissions grant` command to fetch the existing permissions from the Snowflake server and only return sql commands for permissions not already assigned
- Add `--diff` option to the `meltano permissions grant` command to get a full diff with the permissions already assigned and new ones that must be assigned

### Fixes

- Entry model definition correctly defines `region_id`.
- Updated the Fundamentals documentation section regarding reports
- Fixed Files page for empty state of Dashboards and Reports
- Fixed Analyze page's left column to accurately preselect columns and aggregates after loading a report

## 0.8.0 - (2019-01-29)

---

### New

- Add tracking of anonymous `meltano cli` usage stats to Meltano's Google Analytics Account
- Add `project_config.yml` to all meltano projects to store concent for anonymous usage tracking and the project's UUID

### Changes

- Add `--no_usage_stats` option to `meltano init <project_name>` to allow users to opt-out from anonymous usage stats tracking
- Bundled Meltano models are now SQLite compatible.

## 0.7.0 - (2019-01-22)

---

### New

- Added basic authentication support for meltano ui.
- Meltano will now automatically source the .env
- Updated docs with `.m5o` authoring requirements and examples
- add support for timeframes in tables
- add basic analytics to understand usage
- add disabled UI for the lack of timeframes support in sqlite
- update Results vs. SQL UI focus based on a results response or query update respectively

### Changes

- Meltano will now discover components based on `https://meltano.com/discovery.yml`
- sample designs are now packaged with meltano

### Fixes

- Updated mobile menu to work as expected
- Updated tutorial docs with improved CLI commands and fixed the host setting to `localhost`

## 0.6.1 - (2019-01-15)

---

## 0.6.0 - (2019-01-15)

---

### New

- add new command `meltano add transform [name_of_dbt_transformation]`
- add transforms to the available plugins

### Changes

- Auto install missing plugins when `meltano elt` runs
- Terminology updates for simpler understanding

### Fixes

- Edit links on the bottom of doc pages are working now

### Breaks

- Updated docs tutorial bullet regarding inaccurate "Validate" button

## 0.5.0 - (2019-01-09)

---

### New

- ensure `meltano init <project-name>` runs on windows
- settings ui now provides sqlite-specific controls for sqlite dialect
- add `target-sqlite` to available loaders for meltano projects
- add new command `meltano add transformer [name_of_plugin]`
- add transformers (dbt) to the available plugins

### Changes

- extractors and loaders are arguments in the elt command instead of options
- `meltano www` is now `meltano ui`
- remove dbt installation from `meltano init`
- move everything dbt related under `transform/`
- update `meltano elt` to not run transforms by default
- update `meltano elt` to auto generate the job_id (job_id has been converted to an optional argument)

### Fixes

- left joins now work correctly in analyze.
- fixed broken sql toggles in analyze view
- fixed sql output based on sql toggles in analyze view

## 0.4.0 - (2019-01-03)

---

### New

- add Using Superset with Meltano documentation

## 0.3.3 - (2018-12-21)

---

## 0.3.2 - (2018-12-21)

---

## 0.3.1 - (2018-12-21)

---

### Changes

- add default models for 'tap-carbon-intensity'.
- Meltano Analyze is now part of the package.
- removes database dependency from Meltano Analyze and uses .ma files
- update the error message when using Meltano from outside a project - [!238](https://gitlab.com/meltano/meltano/merge_requests/238)

## 0.3.0 - (2018-12-18)

---

### New

- updated Settings view so each database connection can be independently disconnected
- add `meltano select` to manage what is extracted by a tap.

### Changes

- documentation site will utilize a new static site generation tool called VuePress

- meltano.com will be deployed from the meltano repo

### Fixes

- model dropdown now updates when updating database (no longer requires page refresh)
- prevent model duplication that previously occurred after subsequent "Update Database" clicks

## 0.2.2 - (2018-12-11)

---

### Changes

- documentation site will utilize a new static site generation tool called VuePress
- first iteration of joins (working on a small scale)

## 0.2.1 - (2018-12-06)

---

### Fixes

- resolve version conflict for `idna==2.7`
- fix the `discover` command in the docker images
- fix the `add` command in the docker images
- fix module not found for meltano.core.permissions.utils

## 0.2.0 - (2018-12-04)

---

### New

- add `meltano permissions grant` command for generating permission queries for Postgres and Snowflake - [!90](https://gitlab.com/meltano/meltano/merge_requests/90)
- add 'tap-stripe' to the discovery

### Changes

- demo with [carbon intensity](https://gitlab.com/meltano/tap-carbon-intensity), no API keys needed
- .ma file extension WIP as alternative to lkml

### Fixes

- fix order in Meltano Analyze

## 0.1.4 - (2018-11-27)

### Fixes

- add default values for the 'www' command - [!185](https://gitlab.com/meltano/meltano/merge_requests/185)
- add CHANGELOG.md
- fix a problem with autodiscovery on taps - [!180](https://gitlab.com/meltano/meltano/merge_requests/180)

### Changes

- move the 'api' extra package into the default package
- add 'tap-fastly' to the discovery

---

## 0.1.3

### Changes

- remove `setuptools>=40` dependency
- `meltano` CLI is now in the `meltano` package

## 0.1.2

### Fixes

- target output state is now saved asynchronously

## 0.1.1

### Changes

- initial release<|MERGE_RESOLUTION|>--- conflicted
+++ resolved
@@ -43,8 +43,6 @@
 
 ### Fixes
 
-<<<<<<< HEAD
-=======
 ### Breaks
 
 ## 1.101.0 - (2022-04-21)
@@ -55,7 +53,6 @@
 
 - [#3377](https://gitlab.com/meltano/meltano/-/issues/3377) Add active environment as variable `MELTANO_ENVIRONMENT` in Plugin execution environment.
 
->>>>>>> f2c2c732
 ### Fixes
 
 - [#3405](https://gitlab.com/meltano/meltano/-/issues/3405) Add missing `database_uri` key to JSON schema for `meltano.yml`
