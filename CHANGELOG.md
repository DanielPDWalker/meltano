--- conflicted
+++ resolved
@@ -13,22 +13,16 @@
 
 ### Changes
 
-<<<<<<< HEAD
 - [#1681](https://gitlab.com/meltano/meltano/issues/1681) Update `transform` during pipeline save to conditionally set `skip` vs. `run` to prevent wasted cycles for extractors that lack transformations
-=======
 - [#1696](https://gitlab.com/meltano/meltano/issues/1696) Update dashboards list to be alphabetically sorted
->>>>>>> ac5ea3f0
 
 ### Fixes
 
 - [#1696](https://gitlab.com/meltano/meltano/issues/1696) Fix duplicate chart renders when dashboard is loaded
 - [#1696](https://gitlab.com/meltano/meltano/issues/1696) Fix "Add to Dashboards" button when loading an existing report (additionally updated `disabled` button states)
 
-<<<<<<< HEAD
-=======
 ### Breaks
 
->>>>>>> ac5ea3f0
 ## 1.20.0 - (2020-02-10)
 
 ---
