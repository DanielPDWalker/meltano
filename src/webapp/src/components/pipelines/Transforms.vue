<script>
import { mapState } from 'vuex'
import Vue from 'vue'

import utils from '@/utils/utils'

export default {
  name: 'Transforms',
  data() {
    return {
      selectedTransformOption: null
    }
  },
  computed: {
    ...mapState('configuration', ['recentELTSelections', 'transformOptions']),
    dbtDocsUrl() {
<<<<<<< HEAD
      return this.$flask.dbtDocsUrl
=======
      return utils.root('/-/dbt/')
>>>>>>> ff43b252
    },
    getIsSelectedTransformOption() {
      return transformOption => transformOption === this.selectedTransformOption
    }
  },
  created() {
    const defaultTransform =
      this.recentELTSelections.transform || this.transformOptions[0]
    this.selectedTransformOption = defaultTransform
  },
  methods: {
    saveTransformAndGoToSchedules() {
      this.$store
        .dispatch('configuration/updateRecentELTSelections', {
          type: 'transform',
          value: this.selectedTransformOption
        })
        .then(() => {
          this.$router.push({ name: 'schedules' })
          Vue.toasted.global.success(
            `Transform Saved - ${this.selectedTransformOption.label}`
          )
        })
    },
    updateTransformTypeSelection(transformType) {
      this.selectedTransformOption = transformType
    }
  }
}
</script>

<template>
  <div>
    <div class="columns">
      <div class="column is-three-fifths is-offset-one-fifth">
        <div class="content has-text-centered">
          <p class="level-item buttons">
            <a class="button is-small is-static is-marginless is-borderless">
              <span>Tell us the type of transformation you want</span>
            </a>
            <span class="step-spacer">then</span>
            <a class="button is-small is-static is-marginless is-borderless">
              <span>Schedule a run</span>
            </a>
          </p>
        </div>
      </div>
    </div>

    <div class="columns">
      <div class="column">
        <div class="box">
          <div class="columns">
            <div class="column">
              <h2 class="title is-5">Documentation</h2>
              <div class="content">
                <p>
                  Below, you'll find the documentation for transformations in
                  this Meltano project. The documentation includes:
                </p>
                <ol>
                  <li>
                    <a
                      class="has-text-underlined"
                      target="_blank"
                      href="https://www.meltano.com/tutorials/create-custom-transforms-and-models.html#adding-custom-transforms"
                      >Custom transformations</a
                    >
                  </li>
                  <li>
                    <a
                      class="has-text-underlined"
                      target="_blank"
                      href="https://www.meltano.com/docs/transforms.html#transform"
                      >Default transformations</a
                    >
                    that ship with Meltano
                  </li>
                </ol>
              </div>
            </div>

            <div class="column">
              <h2 class="title is-5">Options</h2>
              <div class="content">
                <p>Transformation options:</p>
                <ul>
                  <li
                    :class="{
                      'has-text-weight-bold': getIsSelectedTransformOption(
                        transformOptions[0]
                      )
                    }"
                  >
                    Skip (EL): do not run the default transforms with extract
                    and load
                  </li>
                  <li
                    :class="{
                      'has-text-weight-bold': getIsSelectedTransformOption(
                        transformOptions[1]
                      )
                    }"
                  >
                    Run (ELT): run the default transforms with extract and load
                  </li>
                  <li
                    :class="{
                      'has-text-weight-bold': getIsSelectedTransformOption(
                        transformOptions[2]
                      )
                    }"
                  >
                    Only (T): only run default transforms, do not extract and
                    load
                  </li>
                </ul>
              </div>

              <div class="field is-grouped is-pulled-right">
                <div class="control buttons has-addons">
                  <button
                    v-for="transformOption in transformOptions"
                    :key="transformOption.label"
                    class="button"
                    :class="{
                      'is-selected is-interactive-secondary':
                        transformOption === selectedTransformOption
                    }"
                    @click="updateTransformTypeSelection(transformOption)"
                  >
                    {{ transformOption.label }}
                  </button>
                </div>
                <div class="control">
                  <a
                    data-test-id="save-transform"
                    class="button is-interactive-primary"
                    @click="saveTransformAndGoToSchedules"
                    >Save</a
                  >
                </div>
              </div>
            </div>
          </div>

<<<<<<< HEAD
          <div v-if="dbtDocsUrl" class="is-flex">
=======
          <div class="is-flex">
>>>>>>> ff43b252
            <iframe class="dbt-docs-iframe" :src="dbtDocsUrl" />
          </div>
          <p v-else>dbt docs are disabled</p>
        </div>
      </div>
    </div>
  </div>
</template>

<style lang="scss">
.dbt-docs-iframe {
  flex-grow: 1;
  min-height: 100vh;
}
</style><|MERGE_RESOLUTION|>--- conflicted
+++ resolved
@@ -14,11 +14,7 @@
   computed: {
     ...mapState('configuration', ['recentELTSelections', 'transformOptions']),
     dbtDocsUrl() {
-<<<<<<< HEAD
       return this.$flask.dbtDocsUrl
-=======
-      return utils.root('/-/dbt/')
->>>>>>> ff43b252
     },
     getIsSelectedTransformOption() {
       return transformOption => transformOption === this.selectedTransformOption
@@ -165,11 +161,7 @@
             </div>
           </div>
 
-<<<<<<< HEAD
           <div v-if="dbtDocsUrl" class="is-flex">
-=======
-          <div class="is-flex">
->>>>>>> ff43b252
             <iframe class="dbt-docs-iframe" :src="dbtDocsUrl" />
           </div>
           <p v-else>dbt docs are disabled</p>
