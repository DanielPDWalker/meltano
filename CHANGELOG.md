# CHANGELOG

All notable changes to this project will be documented in this file.
This project adheres to [Semantic Versioning](http://semver.org/) and [Keep a Changelog](http://keepachangelog.com/).

## Unreleased

---

### New

### Changes

<<<<<<< HEAD
- [#1473](https://gitlab.com/meltano/meltano/issues/1473) Update Release issue template to recent guidelines
=======
- [#1403](https://gitlab.com/meltano/meltano/issues/1403) Remove "Orchestrate", "Model", and "Notebook" from the main navigation until each respective UI is more useful (the `/orchestrate` and `/model` routes still exist)
>>>>>>> f0485798

### Fixes

### Breaks

## 1.12.0 - (2019-12-16)

---

### New

- [#1374](https://gitlab.com/meltano/meltano/issues/1374) Add role revocation for users and roles in the `meltano permissions` command
- [#1377](https://gitlab.com/meltano/meltano/issues/1377) Document cleanup steps after MeltanoData testing
- [#1438](https://gitlab.com/meltano/meltano/issues/1438) Add documentation for DNS spoofing error
- [#1436](https://gitlab.com/meltano/meltano/issues/1436) Add video walkthrough on how to setup Google Analytics so that the Meltano Extractor can be able to access the Google APIs and the Google Analytics data.

### Changes

- [#1350](https://gitlab.com/meltano/meltano/issues/1350) Switch to all lower case for Snowflake permission comparisons in the `meltano permissions` command
- [#1449](https://gitlab.com/meltano/meltano/issues/1449) Hide the Marketo Extractor form Meltano UI
- [#1397](https://gitlab.com/meltano/meltano/issues/1397) Optimize workflow for MeltanoData setup
- [#1423](https://gitlab.com/meltano/meltano/issues/1423) Update sidebar and docs to include Ansible

## 1.11.2 - (2019-12-13)

---

### Changes

- [#1435](https://gitlab.com/meltano/meltano/issues/1435) Change "Model" to "Analyze" so the Pipeline CTA is actionable and less abstract
- [#1432](https://gitlab.com/meltano/meltano/issues/1432) Changed "Close" to "Back" in Log Modal to help mitigate "Am I ending the pipeline?" concerns

### Fixes

- [#1439](https://gitlab.com/meltano/meltano/issues/1439) Fix relative elapsed time since last run time display in the Pipelines UI
- [#1441](https://gitlab.com/meltano/meltano/issues/1441) Fix auto advance to "Create Pipeline" when coming from "Load" step (previously "Transform" step, but this has been removed from the UI)
- [#1440](https://gitlab.com/meltano/meltano/issues/1440) Allow installed plugins to appear in UI even if hidden in configuration

## 1.11.1 - (2019-12-12)

---

### New

- [#1351](https://gitlab.com/meltano/meltano/issues/1351) Add "Create Meltano Account" promo for `meltano.meltanodata.com`
- [#1055](https://gitlab.com/meltano/meltano/issues/1055) Add "Disable" button to Tracking Acknowledgment toast so user's can opt-out from the UI
- [#1408](https://gitlab.com/meltano/meltano/issues/1408) Add "Last Run" context to each pipeline
- [#1408](https://gitlab.com/meltano/meltano/issues/1408) Add "Started At", "Ended At", and "Elapsed" to Job Log modal
- [#1390](https://gitlab.com/meltano/meltano/issues/1390) Display of extractors and loaders can now be configured through the `hidden` property in `discovery.yml`

### Changes

- [#1398](https://gitlab.com/meltano/meltano/issues/1398) Update default Transform from "Skip" to "Run"
- [#1406](https://gitlab.com/meltano/meltano/issues/1406) Update Analyze Query section CSS for improved UX (visually improved organization and scanability)
- [#1417](https://gitlab.com/meltano/meltano/issues/1417) Update SCSS variable usage in components for SSOT styling
- [#1408](https://gitlab.com/meltano/meltano/issues/1408) Updated date and time displays to be human-friendly (`moment.js`)
- [#1268](https://gitlab.com/meltano/meltano/issues/1268) Remove Transform step from UI (Create Schedule still allows choosing "Skip" or "Only" but will intelligently default to "Skip" or "Run")

## 1.11.0 - (2019-12-09)

---

### New

- [#1361](https://gitlab.com/meltano/meltano/issues/1361) Add `kind: hidden` to `discovery.yml` so certain connector settings can validate with a default `value` but remain hidden from the user for improved UX

### Changes

- [#1389](https://gitlab.com/meltano/meltano/issues/1389) Temporary Profiles feature removal (conditionally removed if 2+ profiles not already created so existing users can continue using multiple profiles if created)
- [#1373](https://gitlab.com/meltano/meltano/issues/1373) Update MeltanoData deletion process with 1Password

### Fixes

- [#1401](https://gitlab.com/meltano/meltano/issues/1401) Fix double instance of self hosted CTA on desktop sites

## 1.10.2 - (2019-12-06)

---

### Changes

- [#1371](https://gitlab.com/meltano/meltano/issues/1371) Provide more specific instructions for Google Analytics configuration
- [#1381](https://gitlab.com/meltano/meltano/issues/1381) Update the default directory for client_secrets.json for the Google Analytics Extractor to be located under the extract/ directory and not the project's root.
- [#1345](https://gitlab.com/meltano/meltano/issues/1345) Update the documentation for the [Salesforce Extractor](https://www.meltano.com/plugins/extractors/salesforce.html) to contain additional information on Security Tokens
- [#1383](https://gitlab.com/meltano/meltano/issues/1383) Add CTA for hosted solution signup to navigation

### Fixes

- [#1379](https://gitlab.com/meltano/meltano/issues/1379) Fix an issue with Airflow scheduling too many jobs.
- [#1386](https://gitlab.com/meltano/meltano/issues/1386) Fix connector modal clipping issue where small browser heights prevented accessing the "Save" area

### Breaks

## 1.10.1 - (2019-12-05)

---

### Changes

- [#1373](https://gitlab.com/meltano/meltano/issues/1373) Update MeltanoData deletion process with 1Password
- [#1373](https://gitlab.com/meltano/meltano/issues/1373) Update Analyze dropdown as scrollable to better display model CTAs (scrollable dropdown vs. scrolling entire page)

### Fixes

- [#1373](https://gitlab.com/meltano/meltano/issues/1373) Fix formatting on custom containers in MeltanoData guide

## 1.10.0 - (2019-12-04)

---

### New

- [#1343](https://gitlab.com/meltano/meltano/issues/1343) Add current Meltano version to main navigation

### Changes

- [#1358](https://gitlab.com/meltano/meltano/issues/1358) Update MeltanoData guide with maintenance and debugging instructions
- [#1337](https://gitlab.com/meltano/meltano/issues/1337) Add CTA to installations for free hosted dashboards
- [#1365](https://gitlab.com/meltano/meltano/issues/1365) Add process for deleting meltanodata instances
- [#1340](https://gitlab.com/meltano/meltano/issues/1340) Update connector settings UI to communicate the required status of each setting
- [#1357](https://gitlab.com/meltano/meltano/issues/1357) Update LogModal Analyze CTAs so Analyze can preselect the correct loader for a given analysis

### Fixes

- [#1364](https://gitlab.com/meltano/meltano/issues/1364) Fix instructions to SSH into MeltanoData.com instance

## 1.9.1 - (2019-12-04)

---

### Fixes

- [#1355](https://gitlab.com/meltano/meltano/issues/1355) Upgrade version of `discovery.yml` so that not upgraded Meltano instances with a pre v1.9.0 Meltano version do not break.

## 1.9.0 - (2019-12-03)

---

### New

- [marketing#103](https://gitlab.com/meltano/meltano-marketing/issues/103) Add Google Site Verification token to site
- [#1346](https://gitlab.com/meltano/meltano/issues/1346) Add new tutorial for using FileZilla with a Meltano project
- [#1292](https://gitlab.com/meltano/meltano/issues/1292) Add guide for setting up Meltano projects on meltanodata.com

### Changes

- [#1341](https://gitlab.com/meltano/meltano/issues/1341) Various `discovery.yml` and connector configuration UI updates to improve UX.
- [#1341](https://gitlab.com/meltano/meltano/issues/1341) Updated documentation to communicate the various optional settings of a connector

### Fixes

- [#1334](https://gitlab.com/meltano/meltano/issues/1334) Fix automatic population of airflow.cfg after installation
- [#1344](https://gitlab.com/meltano/meltano/issues/1344) Fix an ELT automatic discovery error when running Meltano on Python3.6

## 1.8.0 - (2019-12-02)

---

### New

- [#764](https://gitlab.com/meltano/meltano/issues/764) Add plugin profiles to enable multiple configurations for extractors
- [#1081](https://gitlab.com/meltano/meltano/issues/1081) Add ability to delete data pipelines
- [#1217](https://gitlab.com/meltano/meltano/issues/1217) Add "Test Connection" button to validate connection settings prior to ELT runs
- [#1236](https://gitlab.com/meltano/meltano/issues/1236) Add contextual Analyze CTAs in the Job Log UI
- [#1271](https://gitlab.com/meltano/meltano/issues/1271) Add labels in discovery.yml for easy brand definition

### Changes

- [#1323](https://gitlab.com/meltano/meltano/issues/1323) Add CTA to send users to Typeform to provide info for setting up a hosted dashboard

- [#1323](https://gitlab.com/meltano/meltano/issues/1323) Add CTA to send users to Typeform to provide info for setting up a hosted dashboard
- [#1271](https://gitlab.com/meltano/meltano/issues/1271) Improve messaging on tap and target settings modals
- [#1226](https://gitlab.com/meltano/meltano/issues/1226) Update Pipelines main navigation link to show all data pipeline schedules if that step has been reached
- [#1323](https://gitlab.com/meltano/meltano/issues/1323) Add CTA to send users to Typeform to provide info for setting up a hosted dashboard
- [#1271](https://gitlab.com/meltano/meltano/issues/1271) Improve messaging on tap and target settings modals
- [#1246](https://gitlab.com/meltano/meltano/issues/1246) Update the [Salesforce API + Postgres](https://www.meltano.com/tutorials/salesforce-and-postgres.html) Tutorial to use Meltano UI for setting up the Extractor and Loader, running the ELT pipeline and analyzing the results.

- [#1225](https://gitlab.com/meltano/meltano/issues/1225) Update dbt docs link to be conditional so the user doesn't experience 404s

## 1.7.2 - (2019-11-26)

---

### Fixes

- [#1318](https://gitlab.com/meltano/meltano/merge_requests/1318/) Pin dbt version to `v0.14.4` to address Meltano Transformation failing when using dbt `v0.15.0`

## 1.7.1 - (2019-11-25)

---

### Fixes

- [#1184](https://gitlab.com/meltano/meltano/merge_requests/1184/) Fix `contextualModels` implementation for contextual CTAs in Job Log modal

## 1.7.0 - (2019-11-25)

---

### New

- [#1236](https://gitlab.com/meltano/meltano/issues/1236) Add contextual Analyze CTAs in the Job Log UI

### Fixes

- [#1298](https://gitlab.com/meltano/meltano/issues/1298) Let default entity selection be configured in discovery.yml under `select`
- [#1298](https://gitlab.com/meltano/meltano/issues/1298) Define default entity selection for tap-salesforce
- [#1304](https://gitlab.com/meltano/meltano/issues/1304) Fix Meltano subprocess fetching large catalogs (e.g. for Salesforce) getting stuck do to the subprocess' stderr buffer filling and the process getting deadlocked.

## 1.6.0 - (2019-11-18)

---

### New

- [#1235](https://gitlab.com/meltano/meltano/issues/1235) Add help link button in the app
- [#1285](https://gitlab.com/meltano/meltano/issues/1285) Add link to YouTube guidelines for release instructions
- [#1277](https://gitlab.com/meltano/meltano/issues/1277) Move sections that don't apply to outside contributors from Contributing and Roadmap docs to Handbook: Release Process, Release Schedule, Demo Day, Speedruns, DigitalOcean Marketplace

### Changes

- [#1257](https://gitlab.com/meltano/meltano/issues/1257) Prevent modified logo file upon each build
- [#1289](https://gitlab.com/meltano/meltano/issues/1289) Dismiss all modals when using the escape key
- [#1282](https://gitlab.com/meltano/meltano/issues/1282) Remove Entity Selection from the UI (still available in CLI) and default to "All" entities for a given data source
- [#1303](https://gitlab.com/meltano/meltano/issues/1303) Update the configuration options for the Salesforce Extractor to only include relevant properties. Remove properties like the client_id that were not used for username/password authentication.
- [#1308](https://gitlab.com/meltano/meltano/issues/1308) Update the configuration options for the Marketo Extractor to use a Start Date instead of a Start Time.

### Fixes

- [#1297](https://gitlab.com/meltano/meltano/issues/1297) Get actual latest ELT job log by sorting matches by creation time with nanosecond resolution
- [#1297](https://gitlab.com/meltano/meltano/issues/1297) Fix pipeline failure caused by jobs that require true concurrency being executed on CI runners that don't

## 1.5.0 - (2019-11-11)

---

### New

- [#1222](https://gitlab.com/meltano/meltano/issues/1222) Include static application security testing (SAST) in the pipeline
- [#1164](https://gitlab.com/meltano/meltano/issues/1164) Add "transform limitations" message to Transform UI
- [#1272](https://gitlab.com/meltano/meltano/issues/1272) Add Vuepress plugin to generate a sitemap on website build
- [meltano-marketing#89](https://gitlab.com/meltano/meltano-marketing/issues/89) Adds basic title and meta descriptions to all public-facing website & documentation pages.

### Changes

- [#1239](https://gitlab.com/meltano/meltano/issues/1239) Update header buttons layout on small viewports
- [#1019](https://gitlab.com/meltano/meltano/issues/1019) Automatically update package.json file versions
- [#1253](https://gitlab.com/meltano/meltano/issues/1253) Do not allow `meltano` command invocation without any argument
- [#1192](https://gitlab.com/meltano/meltano/issues/1192) Improve helper notes associated with each Extract, Load, and Transform step to better communicate the purpose of each
- [#1201](https://gitlab.com/meltano/meltano/issues/1201) Improved "Auto Advance" messaging regarding Entity Selection. We also doubled the default toast time to improve likelihood of reading feedback.
- [#1191](https://gitlab.com/meltano/meltano/issues/1191) update Google Analytics extractor documentation to explain how to set up the Google Analytics API, and remove duplicate instructions from the [Google Analytics API + Postgres tutorial](http://meltano.com/tutorials/google-analytics-with-postgres.html#prerequisites)
- [#1199](https://gitlab.com/meltano/meltano/issues/1199) Add example and sample CSV files to the CSV extractor documentation
- [#1247](https://gitlab.com/meltano/meltano/issues/1247) Update the [Loading CSV Files to a Postgres Database](https://www.meltano.com/tutorials/csv-with-postgres.html) Tutorial to use Meltano UI for setting up the Extractor and Loader, running the ELT pipeline and analyzing the results. Also provide all the files used in the tutorial (transformations, models, etc) as downloadable files.
- [#1279] Revise ["Roadmap" section](https://meltano.com/docs/roadmap.html) of the docs with clarified persona, mission, vision, and re-order content
- [#1134](https://gitlab.com/meltano/meltano/issues/1134) Update the [GitLab API + Postgres](https://www.meltano.com/tutorials/gitlab-and-postgres.html). Include video walk-through and update the end to end flow to only use Meltano UI.
- [#95](https://gitlab.com/meltano/meltano-marketing/issues/95) Update the DigitalOcean CTA to go to the public directory page for the Meltano droplet
- [#1270](https://gitlab.com/meltano/meltano/issues/1270) Main navigation "Pipeline" to "Pipelines" to reinforce multiple vs. singular (conflicts a bit with the verb approach of the other navigation items but we think it's worth it for now)
- [#1240](https://gitlab.com/meltano/meltano/issues/1240) Provide clarity around how Airflow can be used directly in documentation and UI
- [#1263](https://gitlab.com/meltano/meltano/issues/1263) Document lack of Windows support and suggest WSL, Docker

### Fixes

- [#1259](https://gitlab.com/meltano/meltano/issues/1259) Fix `meltano elt` not properly logging errors happening in the ELT process
- [#1183](https://gitlab.com/meltano/meltano/issues/1183) Fix a race condition causing the `meltano.yml` to be empty in some occurence
- [#1258](https://gitlab.com/meltano/meltano/issues/1258) Fix format of custom extractor's capabilities in meltano.yml
- [#1215](https://gitlab.com/meltano/meltano/issues/1215) Fix intercom documentation footer overlap issue.
- [#1215](https://gitlab.com/meltano/meltano/issues/1215) Fix YouTube iframes to be responsive (resolves unwanted side-effect of horizontal scrollbar at mobile/tablet media queries)

## 1.4.0 - (2019-11-04)

---

### New

- [#1208](https://gitlab.com/meltano/meltano/issues/1208) Add description to `Plugin` definition and updated `discovery.yml` and UI to consume it
- [#1195](https://gitlab.com/meltano/meltano/issues/1195) Add temporary message in configuration communicating their global nature until "Profiles" are implemented
- [#1245](https://gitlab.com/meltano/meltano/issues/1245) Add detailed information on the documentation about events tracked by Meltano when Anonymous Usage Data tracking is enabled.
- [#1228](https://gitlab.com/meltano/meltano/issues/1228) Add preselections of the first column and aggregate of base table to initialize Analyze with data by default.

### Changes

- [#1244](https://gitlab.com/meltano/meltano/issues/1244) Add instructions on how to deactivate a virtual environment
- [#1082](https://gitlab.com/meltano/meltano/issues/1082) Meltano will now enable automatically DAGs created in Airflow
- [#1231](https://gitlab.com/meltano/meltano/issues/1231) Update CLI output during project initialization
- [#1126](https://gitlab.com/meltano/meltano/issues/1126) Minor UI updates to improve clarity around Schedule step and Manual vs Orchestrated runs
- [#1210](https://gitlab.com/meltano/meltano/issues/1210) Improved SQLite loader configuration context (name and description)
- [#1185](https://gitlab.com/meltano/meltano/issues/1185) Remove majority of unimplemented placeholder UI buttons
- [#1166](https://gitlab.com/meltano/meltano/issues/1166) Clarify in documentation that plugin configuration is stored in the `.meltano` directory, which is in `.gitignore`.
- [#1200](https://gitlab.com/meltano/meltano/issues/1200) Link to new Getting Help documentation section instead of issue tracker where appropriate

- [#1227](https://gitlab.com/meltano/meltano/issues/1227) Update Notebook `MainNav` link to jump to our Jupyter Notebook docs

### Fixes

- [#1075](https://gitlab.com/meltano/meltano/issues/1075) Fix a bug that caused `target-csv` to fail.
- [#1233](https://gitlab.com/meltano/meltano/issues/1233) Fix the Design page failing to load a Design that has timeframes on the base table
- [#1187](https://gitlab.com/meltano/meltano/issues/1187) Updated configuration to support `readonly` kind to prevent unwanted editing
- [#1187](https://gitlab.com/meltano/meltano/issues/1187) Updated configuration to setting resets to prevent unwanted editing
- [#1187](https://gitlab.com/meltano/meltano/issues/1187) Updated configuration to conditionally reset certain settings to prevent unwanted editing
- [#1187](https://gitlab.com/meltano/meltano/issues/1187) Updated configuration to prevent unwanted editing until we handle this properly with role-based access control
- [#1187](https://gitlab.com/meltano/meltano/issues/1187) Updated certain connector configuration settings with a `readonly` flag to prevent unwanted editing in the UI. This is temporary and will be removed when we handle this properly with role-based access control.
- [#1198](https://gitlab.com/meltano/meltano/issues/1198) Fix "More Info." link in configuration to properly open a new tab via `target="_blank"`

- [#1229](https://gitlab.com/meltano/meltano/issues/1229) Improve extractor schema autodiscovery error messages and don't attempt autodiscovery when it is known to not be supported, like in the case of tap-gitlab
- [#1207](https://gitlab.com/meltano/meltano/issues/1207) Updated all screenshots in Getting Started Guide to reflect the most current UI

## 1.3.0 - (2019-10-28)

---

### New

- [#991](https://gitlab.com/meltano/meltano/issues/991) Add e2e tests for simple sqlite-carbon workflow
- [#1103](https://gitlab.com/meltano/meltano/issues/1103) Add Intercom to Meltano.com to interact with our users in real-time
- [#1130](https://gitlab.com/meltano/meltano/issues/1130) Add Tutorial for extracting data from Google Analytics and loading the extracted data to Postgres
- [#1168](https://gitlab.com/meltano/meltano/issues/1168) Speedrun video added to home page and new release issue template
- [#1182](https://gitlab.com/meltano/meltano/issues/1182) Add `null`able date inputs so optional dates aren't incorrectly required in validation
- [#1169](https://gitlab.com/meltano/meltano/issues/1169) Meltano now generates the dbt documentation automatically

### Changes

- [!1061](https://gitlab.com/meltano/meltano/merge_requests/1061) Update the Getting Started Guide and the Meltano.com documentation with the new UI and information about job logging and how to find the most recent run log of a pipeline.
- [#1213](https://gitlab.com/meltano/meltano/issues/1213) Add VuePress use and benefits to documentation
- [#922](https://gitlab.com/meltano/meltano/issues/922) Document the importance of transformations and how to get started
- [#1167](https://gitlab.com/meltano/meltano/issues/1167) Iterate on docs to improve readability and content updates

### Fixes

- [#1173](https://gitlab.com/meltano/meltano/issues/1173) Fix `sortBy` drag-and-drop bug in Analyze by properly using `tryAutoRun` vs. `runQuery`
- [#1079](https://gitlab.com/meltano/meltano/issues/1079) `meltano elt` will now run in isolation under `.meltano/run/elt`
- [#1204](https://gitlab.com/meltano/meltano/issues/1204) move project creation steps out of the local installation section of the docs and into the Getting Started Guide
- [#782](https://gitlab.com/meltano/meltano/issues/782) Update timeframe label and fix timeframe attributes to properly display in the Result Table

## 1.2.1 - (2019-10-22)

---

### New

- [#1123](https://gitlab.com/meltano/meltano/issues/1123) Add first-class "Submit Issue" CTA to help expedite resolution when a running job fails. Also updated the "Log" CTA in the Pipelines UI to reflect a failed state.

### Fixes

- [#1172](https://gitlab.com/meltano/meltano/issues/1172) Fix analytics issue related to app version

## 1.2.0 - (2019-10-21)

---

### New

- [#1121](https://gitlab.com/meltano/meltano/issues/1121) Add ability to configure listen address of Meltano and Airflow
- [#1022](https://gitlab.com/meltano/meltano/issues/1022) Add "Autorun Query" toggle and persist the user's choice across sessions
- [#1060](https://gitlab.com/meltano/meltano/issues/1060) Auto advance to Job Log from Pipeline Schedule creation
- [#1111](https://gitlab.com/meltano/meltano/issues/1111) Auto advance to Loader installation step when an extractor lacks entity selection

### Changes

- [#1013](https://gitlab.com/meltano/meltano/issues/1013) Toast initialization and analytics initialization cleanup

### Fixes

- [#1050](https://gitlab.com/meltano/meltano/issues/1050) Fix a bug where the Job log would be created before the `transform` are run.
- [#1122](https://gitlab.com/meltano/meltano/issues/1122) `meltano elt` will now properly run when using `target-snowflake`.
- [#1159](https://gitlab.com/meltano/meltano/issues/1159) Minor UI fixes (proper `MainNav` Model icon active color during Analyze route match & "Run" auto query related cleanup) and `...NameFromRoute` refactor renaming cleanup

## 1.1.0 - (2019-10-16)

---

### New

- [#1106](https://gitlab.com/meltano/meltano/issues/1106) Add description metadata to the GitLab extractor's Ultimate License configuration setting
- [#1057](https://gitlab.com/meltano/meltano/issues/1057) Auto advance to Entity Selection when an extractor lacks configuration settings
- [#51](https://gitlab.com/meltano/meltano-marketing/issues/51) Update Google Analytics to track `appVersion`, custom `projectId`, and to properly use the default `clientId`. The CLI also now uses `client_id` to differentiate between a CLI client id (not versioned) and the project id (versioned).
- [#1012](https://gitlab.com/meltano/meltano/issues/1012) Add intelligent autofocus for improved UX in both Extractor and Loader configuration
- [#758](https://gitlab.com/meltano/meltano/issues/758) Update 'meltano permissions' to add --full-refresh command to revoke all privileges prior to granting
- [#1113](https://gitlab.com/meltano/meltano/issues/1113) Update 'meltano permissions' to have the ability to find all schemas matching a partial name such as `snowplow_*`
- [#1114](https://gitlab.com/meltano/meltano/issues/1114) Update 'meltano permissions' to include the OPERATE privilege for Snowflake warehouse

### Changes

- Compress meltano-logo.png
- [#1080](https://gitlab.com/meltano/meltano/issues/1080) Temporarily disable Intercom until userId strategy is determined
- [#1058](https://gitlab.com/meltano/meltano/issues/1058) Updated the selected state of grouped buttons to fill vs. stroke. Updated the docs to reflect the reasoning to ensure consistency in Meltano's UI visual language
- [#1068](https://gitlab.com/meltano/meltano/issues/1068) Replace dogfooding term in docs to speedrun
- [#1101](https://gitlab.com/meltano/meltano/issues/1101) Add new tour video to home page
- [#1101](https://gitlab.com/meltano/meltano/issues/1101) Update design to improve readability and contrast
- [#1115](https://gitlab.com/meltano/meltano/issues/1115) Update 'meltano permissions' to not require an identially named role for a given user

### Fixes

- [#1120](https://gitlab.com/meltano/meltano/issues/1120) Fix a concurrency bug causing `meltano select` to crash.
- [#1086](https://gitlab.com/meltano/meltano/issues/1086) Fix a concurrency issue when the `meltano.yml` file was updated.
- [#1112](https://gitlab.com/meltano/meltano/issues/1112) Fix the "Run" button to improve UX by properly reflecting the running state for auto-running queries
- [#1023](https://gitlab.com/meltano/meltano/issues/1023) Fix last vuex mutation warning with editable `localConfiguration` clone approach

### Breaks

## 1.0.1 - (2019-10-07)

---

### Fixes

- Patch technicality due to PyPi limitation (v1 already existed from a publish mistake seven+ months ago) with needed changelog New/Changes/Fixes section headers

## 1.0.0 - (2019-10-07)

---

### New

- [#1020](https://gitlab.com/meltano/meltano/issues/1020) Update Command Line Tools documentation to reflect a standard format with opportunities for improvement in the future
- [#524](https://gitlab.com/meltano/meltano/issues/524) There is a new Plugins section on the site to contain all ecosystem related libraries (i.e., extractors, loaders, etc.)

### Changes

- [#1087](https://gitlab.com/meltano/meltano/issues/1087) Fix `meltano select` not seeding the database when run as the first command.
- [#1090](https://gitlab.com/meltano/meltano/issues/1090) Update the namespace for all plugins. Also the default schema used will go back to including the `tap_` prefix to avoid conflicts with existing schemas (e.g. a local `gitlab` or `salesforce` schema). This also fixes `tap-csv` and `tap-google-analytics` not properly working after the latest Meltano release.
- [#1047](https://gitlab.com/meltano/meltano-marketing/issues/1047) Fix a bug where some configuration values were not redacted

### Fixes

### Breaks

- [#1085](https://gitlab.com/meltano/meltano/issues/1085) Fix Analyze model dropdown to properly reflect installed `models`
- [#1089](https://gitlab.com/meltano/meltano/issues/1089) Properly re-initialize the Analyze page after a new analysis is selected during an existing analysis (this issue surfaced due to the recent Analyze dropdown CTAs addition which enables an analysis change during an existing one)
- [#1092](https://gitlab.com/meltano/meltano/issues/1092) Fix async condition so the design store's `defaultState` is properly applied before loading a new design via `initializeDesign`

## 0.44.1 - (2019-10-03)

---

### New

- [#51](https://gitlab.com/meltano/meltano-marketing/issues/51) Add Google Analytics tracking acknowledgment in the UI
- [#926](https://gitlab.com/meltano/meltano/issues/926) Add step-by-step intructions for using the DigitalOcean one-click installer
- [#1076](https://gitlab.com/meltano/meltano/issues/1076) Enable Log button in pipelines UI after route change or hard refresh if a matching log exists
- [#1067](https://gitlab.com/meltano/meltano/issues/1067) Add Model landing page and update Analyze main navigation to a dropdown displaying the various analysis CTAs associated with each model
- [#1080](https://gitlab.com/meltano/meltano/issues/1080) Add live chat support on Meltano.com website using Intercom.io

### Changes

- [#1069](https://gitlab.com/meltano/meltano/issues/1069) Meltano will now use the schedule's name to run incremental jobs
- [#926](https://gitlab.com/meltano/meltano/issues/926) Move manual DigitalOcean Droplet configuration instructions to advanced tutorials
- Collapse Installation docs into a single section

### Fixes

- [#1071](https://gitlab.com/meltano/meltano/issues/1071) Fix `rehydratePollers` so the UI reflects running jobs after a hard refresh or route change (this surfaced from the recent [!963](https://gitlab.com/meltano/meltano/merge_requests/963) change)
- [#1075](https://gitlab.com/meltano/meltano/issues/1075) Fix an issue where `meltano elt` would fail when a previous job was found

## 0.44.0 - (2019-09-30)

---

### New

- [#950](https://gitlab.com/meltano/meltano/issues/950) Removed the Analyze connection configuration: Meltano will now infer connections out of each loader configuration.
- [#1002](https://gitlab.com/meltano/meltano/issues/1002) Analyze UI now displays the Topic's (analysis model's) description text if applicable
- [#1032](https://gitlab.com/meltano/meltano/issues/1032) Add 'Model' and 'Notebook' to main navigation to communicate that Meltano plans to empower users with modeling and notebooking functionality
- [#949](https://gitlab.com/meltano/meltano/issues/949) Add "Log" button and dedicated sub-UI for tracking an ELT run's status more granularly

- [#932](https://gitlab.com/meltano/meltano/issues/932) Meltano can now be upgraded from the UI directly.

### Changes

- [#1045](https://gitlab.com/meltano/meltano/issues/1045) Make it clear that 'meltano add' is not hanging while installing plugins
- [#1000](https://gitlab.com/meltano/meltano/issues/1000) Update Getting Started guide with updated screenshots and content
- [#854](https://gitlab.com/meltano/meltano/issues/854) Charts now use pretty labels rather than the ID
- [#1011](https://gitlab.com/meltano/meltano/issues/1011) Removed "Catch-up Date" in favor of default "Start Date" of extractor
- [#578](https://gitlab.com/meltano/meltano/issues/578) Remove support for `tap-zuora`.
- [#1002](https://gitlab.com/meltano/meltano/issues/1002) Update `discovery.yml` with explicit `kind: password` metadata (we infer and set input types of `password` as a safeguard, but the explicit setting is preferred)
- [#1049](https://gitlab.com/meltano/meltano/issues/1049) Change default `target-sqlite` database name to `warehouse` to not conflict with system database
- [#949](https://gitlab.com/meltano/meltano/issues/949) Update the way Meltano handles logs for ELT runs: Every elt run is logged in `.meltano/run/logs/{job_id}/elt_{timestamp}.log`. That allows Meltano to keep logs for multiple, or even concurrent, elt runs with the same `job_id`.
- [#949](https://gitlab.com/meltano/meltano/issues/949) Update "Create Pipeline" redirect logic based on the previous route being 'transforms' (this is a UX win setting up the user with the sub-UI for the next logical step vs. requiring a manual "Create" click)
- [#1051](https://gitlab.com/meltano/meltano/issues/1051) Automatically set SQLALCHEMY_DATABASE_URI config to system database URI

### Fixes

- [#1004](https://gitlab.com/meltano/meltano/issues/1004) Fix error when deselecting last attribute in Analyze
- [#1048](https://gitlab.com/meltano/meltano/issues/1048) Fix various actions that should have been mutations and did minor code convention cleanup
- [#1063](https://gitlab.com/meltano/meltano/issues/1063) Fix the "Explore" button link in Dashboards to properly account for the `namespace`

### Breaks

- [#1051](https://gitlab.com/meltano/meltano/issues/1051) Remove MELTANO_BACKEND e.a. in favor of --uri CLI option and MELTANO_DATABASE_URI env var
- [#1052](https://gitlab.com/meltano/meltano/issues/1052) Move system database into `.meltano` directory to indicate it is owned by the app and not supposed to be messed with directly by users

## 0.43.0 - (2019-09-23)

---

### New

- [#1014](https://gitlab.com/meltano/meltano/issues/1014) Meltano now logs all output from each `meltano elt` run in a log file that uses the unique job*id of the run. It can be found in `.meltano/run/logs/elt*{job_id}.log`.
- [#1014](https://gitlab.com/meltano/meltano/issues/1014) Meltano now logs all output from each `meltano elt` run in a log file that uses the unique job*id of the run. It can be found in `.meltano/run/logs/elt*{job_id}.log`.
- [#1014](https://gitlab.com/meltano/meltano/issues/1014) Meltano now logs all output from each `meltano elt` run in a log file that uses the unique `job_id` of the run. It can be found in `.meltano/run/logs/elt*{job_id}.log`.
- [#955](https://gitlab.com/meltano/meltano/issues/955) Establish baseline for demo day and how they should be run

### Changes

- [#891](https://gitlab.com/meltano/meltano/issues/891) Contributors can run webapp from root directory

### Fixes

- [#1005](https://gitlab.com/meltano/meltano/issues/1005) Fix installed plugins endpoints listing identically named plugins of different types under wrong type

## 0.42.1 - (2019-09-19)

---

### Changes

- [#987](https://gitlab.com/meltano/meltano/issues/987) Update routing to match labels (verbs vs. nouns) in effort to subtly reinforce action taking vs. solely "thing" management
- [#960](https://gitlab.com/meltano/meltano/issues/960) Improve UX by instantly displaying extractor and loader configuration UIs based on "Install" or "Configure" interaction as opposed to the prior delay (side effect of async `addPlugin`)
- [#996](https://gitlab.com/meltano/meltano/issues/996) Update conditional UI analytics stats tracking at runtime vs. build-time by sourcing state from the same backend `send_anonymous_usage_stats` flag

### Fixes

- [#992](https://gitlab.com/meltano/meltano/issues/992) Fix missing GA scripts
- [#989](https://gitlab.com/meltano/meltano/issues/989) Fix UI/UX documentation regarding recent removal of `view-header`
- [#994](https://gitlab.com/meltano/meltano/issues/994) Fix stale Pipelines Count in main navigation Pipeline badge
- [#999](https://gitlab.com/meltano/meltano/issues/999) Update yarn dependencies to resolve peer dependency warning
- [#1008](https://gitlab.com/meltano/meltano/issues/1008) Fix error on "Create Pipeline Schedule" modal when no plugins have been installed
- [#1015](https://gitlab.com/meltano/meltano/issues/1008) Support SQLite database name with and without '.db' extension
- [#1007](https://gitlab.com/meltano/meltano/issues/1007) Fix pipeline with failed job not being regarded as having completed
- [#998](https://gitlab.com/meltano/meltano/issues/998) Update Analyze UI with conditional loading indicator to prevent query generation prior to connection dialects being loaded (this solution is still useful for when inference supercedes our current manual dialect selection solution)
- [#1009](https://gitlab.com/meltano/meltano/issues/1009) Fix default ConnectorSettings validation to account for `false` (unchecked) checkbox values

### Breaks

## 0.42.0 - (2019-09-16)

---

### New

- [#976](https://gitlab.com/meltano/meltano/issues/976) Route changes will update page title in the web app

### Changes

- [Marketing #48](https://gitlab.com/meltano/meltano-marketing/issues/48) Update newsletter subscription links to redirect to our new newsletter [hosted by Substack](https://meltano.substack.com)

### Fixes

- [#965](https://gitlab.com/meltano/meltano/issues/965) Fix a regression that prevented the Meltano UI to reach the Meltano API when using an external hostname.
- [#986](https://gitlab.com/meltano/meltano/issues/986) Fix an issue where the Orchestration page would not show Airflow even when it was installed.
- [#969](https://gitlab.com/meltano/meltano/issues/969) Fix an issue where the Meltano Analyze connection would not respect the `port` configuration.
- [#964](https://gitlab.com/meltano/meltano/issues/964) Fix copy button overlap issue with top navigation
- [#970](https://gitlab.com/meltano/meltano/issues/970) Fix Meltano's m5o parser and compiler to properly namespace and isolate the definitions of different custom and packaged Topics.

## 0.41.0 - (2019-09-09)

---

### New

- [#980](https://gitlab.com/meltano/meltano/issues/980) Add Cypress for e2e testing pipeline
- [#579](https://gitlab.com/meltano/meltano/issues/579) Add `meltano schedule list` to show a project's schedules
- [#942](https://gitlab.com/meltano/meltano/issues/942) Add progress bars on various routes to improve UX feedback
- [#779](https://gitlab.com/meltano/meltano/issues/779) Add various UI polish details regarding iconography use, preloading feedback, breadcrumbs, container styling, navigation, and sub-navigation

### Changes

- [#906](https://gitlab.com/meltano/meltano/issues/906) `meltano ui` will now run in `production` per default

- [#942](https://gitlab.com/meltano/meltano/issues/942) Update Analyze Connections UI to match configuration-as-modal pattern for UX consistency regarding configuration
- [#779](https://gitlab.com/meltano/meltano/issues/779) Update all "This feature is queued..." temporary UI buttons to link to the Meltano repo issues page with a contextual search term

## 0.40.0 - (2019-09-04)

---

### New

- [#927](https://gitlab.com/meltano/meltano/issues/927) Document how to manually set up a Meltano Droplet on DigitalOcean

- [#916](https://gitlab.com/meltano/meltano/issues/916) Add Transform step as first-class and adjacent step to Extract and Load
- [#916](https://gitlab.com/meltano/meltano/issues/916) Improve Create Pipeline Schedule default selection UX by leveraging "ELT recents" concept
- [#936](https://gitlab.com/meltano/meltano/issues/936) Add "Refresh Airflow" button in Orchestrate to bypass route change or full-page refresh when iframe doesn't initially inflate as expected (this will likely be automated once the root cause is determined)
- [#899](https://gitlab.com/meltano/meltano/issues/899) Add deep linking improvements to reports and dashboards to better facilitate sharing
- [#899](https://gitlab.com/meltano/meltano/issues/899) Add "Edit" and "Explore" buttons to each report instance displayed in a dashboard to enable editing said report and exploring a fresh and unselected analysis of the same model and design
- [!546](https://gitlab.com/meltano/meltano/merge_requests/546) Add new Advanced Tutorial on how to Load CSV files to Postgres

### Changes

- [#909](https://gitlab.com/meltano/meltano/issues/909) Default names will be generated for Reports and Dashboards
- [#892](https://gitlab.com/meltano/meltano/issues/892) Improve experience for parsing Snowflake URL for ID by showing processing step
- [#935](https://gitlab.com/meltano/meltano/issues/935) Update Entity Selection to be nested in the Extract step so each ELT step is consecutive
- [#886](https://gitlab.com/meltano/meltano/issues/886) Add validation for grouping settings as the next iteration of improved form validation for generated connector settings

### Fixes

- [#931](https://gitlab.com/meltano/meltano/issues/931) Fix Analyze Connections identifier mismatch resulting from recent linting refactor
- [#919](https://gitlab.com/meltano/meltano/issues/919) Fix Airflow iframe automatic UI refresh
- [#937](https://gitlab.com/meltano/meltano/issues/937) Fix Chart.vue prop type error

## 0.39.0 - (2019-08-26)

---

### New

- [#838](https://gitlab.com/meltano/meltano/issues/838) Add indicator for speed run plugins
- [#870](https://gitlab.com/meltano/meltano/issues/870) Add global footer component in docs
- [#871](https://gitlab.com/meltano/meltano/issues/871) Add contributing link in footer of docs
- [#908](https://gitlab.com/meltano/meltano/issues/908) Add auto installation for Airflow Orchestrator for improved UX
- [#912](https://gitlab.com/meltano/meltano/issues/912) Auto run the ELT of a saved Pipeline Schedule by default
- [#907](https://gitlab.com/meltano/meltano/issues/907) Add auto select of "All" for Entities Selection step and removed the performance warning (a future iteration will address the "Recommended" implementation and the display of a resulting performance warning when "All" is selected and "Recommended" ignored)
- [#799](https://gitlab.com/meltano/meltano/issues/799) Standardized code conventions on the frontend and updated related documentation (issues related to further linting enforcement will soon follow)

### Changes

- [#838](https://gitlab.com/meltano/meltano/issues/838) Speed run plugins prioritized to top of the list
- [#896](https://gitlab.com/meltano/meltano/issues/896) Add documentation for how to do patch releases
- [#910](https://gitlab.com/meltano/meltano/issues/910) Update linting rules to enforce better standards for the frontend code base
- [#885](https://gitlab.com/meltano/meltano/issues/885) Add docs for all extractors and loaders
- [#885](https://gitlab.com/meltano/meltano/issues/885) All plugin modal cards show docs text if they have docs
- [#733](https://gitlab.com/meltano/meltano/issues/733) Improve error feedback to be more specific when plugin installation errors occur

### Fixes

- [#923](https://gitlab.com/meltano/meltano/issues/923) Fix contributing release docs merge conflict issue

## 0.38.0 - (2019-08-21)

---

### New

- [#746](https://gitlab.com/meltano/meltano/issues/746) Add CTA to specific dashboard in "Add to Dashboard" sub-UI
- [#746](https://gitlab.com/meltano/meltano/issues/746) Add toast feedback on success, update, or error for schedules, reports, and dashboards
- [#814](https://gitlab.com/meltano/meltano/issues/814) Install Airflow via the Orchestration UI (we may do this in the background automatically in the future)

### Changes

- [#901](https://gitlab.com/meltano/meltano/issues/901) Update entities plugins to be alphabetically sorted for consistency with extractors ordering

### Fixes

- [#746](https://gitlab.com/meltano/meltano/issues/746) Prevent duplicate schedule, report, and dashboard creation if there is an existing item
- [#976](https://gitlab.com/meltano/meltano/issues/900) Fix fallback v976e Route changes will update page title in the web appfor Iso8601 dates/times
- [#903](https://gitlab.com/meltano/meltano/issues/903) Fix columns display issue for the base table in Analyze

### Breaks

## 0.37.2 - (2019-08-19)

---

### Fixes

- [#894](https://gitlab.com/meltano/meltano/issues/894) Fix issue with static asset paths

## 0.37.1 - (2019-08-19)

---

### Fixes

- [#894](https://gitlab.com/meltano/meltano/issues/894) Fix build issues with new Vue CLI 3 build process

## 0.37.0 - (2019-08-19)

---

### New

- [#763](https://gitlab.com/meltano/meltano/issues/763) Add inference to auto install related plugins after a user installs a specific extractor
- [#867](https://gitlab.com/meltano/meltano/issues/867) Add fallback values (if they aren't set in the `discovery.yml`) for `start date`, `start time`, and `end date` for all connectors so the user has potentially one less interaction to make per connector configuration

### Changes

- [#342](https://gitlab.com/meltano/meltano/issues/342) Swap UI app directory "webapp" and upgrade to Vue CLI 3
- [#882](https://gitlab.com/meltano/meltano/issues/882) Update navigation and subnavigation labels to verbs vs. nouns to inspire action and productivity when using the UI
- [#700](https://gitlab.com/meltano/meltano/issues/700) Update documentation to remove "\$" and trim spaces to make CLI command copy/paste easier
- [#878](https://gitlab.com/meltano/meltano/issues/878) Write a [tutorial to help users get started with PostgreSQL](http://www.meltano.com/docs/loaders.html#postgresql-database)
- [#883](https://gitlab.com/meltano/meltano/issues/883) Break Extractors and Loaders sections out in the docs
- [#889](https://gitlab.com/meltano/meltano/issues/889) Allow for githooks to lint on commit
- [#835](https://gitlab.com/meltano/meltano/issues/835) Pipeline name in Schedule creation will have an automatic default

### Fixes

- [#872](https://gitlab.com/meltano/meltano/issues/872) Updated `tap-marketo` and `tap-stripe` to leverage password input type while also improving the input type password fallback
- [#882](https://gitlab.com/meltano/meltano/issues/882) Fix recent minor regression regarding `Dashboard` routing
- [#858](https://gitlab.com/meltano/meltano/issues/858) Fix `job_state` bug so that ELT run status polling can properly resume as expected
- [#890](https://gitlab.com/meltano/meltano/issues/890) Fix implementation of default configuration setting to use less code

## 0.36.0 - (2019-08-12)

---

### New

- [#793](https://gitlab.com/meltano/meltano/issues/793) Add introduction module to Connector Settings to allow for helper text as far as signup and documentation links
- [#796](https://gitlab.com/meltano/meltano/issues/796) Add dropdown option to Connector Settings to allow for more defined UI interactions
- [#802](https://gitlab.com/meltano/meltano/issues/802) Add support for Query Filters over columns that are not selected
- [#855](https://gitlab.com/meltano/meltano/issues/855) Add empty state to Dashboards and cleaned up styling for consistency with Analyze's layout
- [#856](https://gitlab.com/meltano/meltano/issues/856) Add contextual information to the Analyze Connection UI to aid user understanding
- [#800](https://gitlab.com/meltano/meltano/issues/800) Add save success feedback for connectors, entities, and connections
- [#817](https://gitlab.com/meltano/meltano/issues/817) Add [Meltano explainer video](https://www.youtube.com/watch?v=2Glsf89WQ5w) to the front page of Meltano.com

### Changes

- [#794](https://gitlab.com/meltano/meltano/issues/794) Update Snowflake fields to have descriptions and utilize tooltip UI
- [#853](https://gitlab.com/meltano/meltano/issues/853) Improve UX for multi-attribute ordering (wider sub-UI for easier reading, clear drop target, and clearer drag animation for reenforcing sorting interaction)
- [#735](https://gitlab.com/meltano/meltano/issues/735) Update Entities UI to only display entity selection "Configure" CTAs for installed (vs. previously all) extractors
- [#548](https://gitlab.com/meltano/meltano/issues/548) Update Meltano mission, vision and path to v1 on [roadmap page](https://meltano.com/docs/roadmap.html) of Meltano.com
- [#824](https://gitlab.com/meltano/meltano/issues/824) Update `meltano select` to use the unique `tap_stream_id` instead of the `stream` property for filtering streams. This adds support for taps with multiple streams with the same name, like, for example, the ones produced by `tap-postgres` when tables with the same name are defined in different schemas.
- [#842](https://gitlab.com/meltano/meltano/issues/842) Collapse Deployment section in the docs to be under [Installation](https://meltano.com/docs/installation.html)

### Fixes

- [#855](https://gitlab.com/meltano/meltano/issues/855) Fix bug that duplicated a dashboard's `reportIds` that also prevented immediate UI feedback when reports were toggled (added or removed) from a dashboard via Analyze's "Add to Dashboard" dropdown
- [#851](https://gitlab.com/meltano/meltano/issues/851) Fix report saving and loading to work with filters and sortBy ordering
- [#852](https://gitlab.com/meltano/meltano/issues/852) Update Scheduling UI to have "Run" button at all times vs conditionally to empower users to run one-off ELT pipelines even if Airflow is installed
- [#852](https://gitlab.com/meltano/meltano/issues/852) Update Scheduling UI "Interval" column with CTA to install Airflow while communicating why via tooltip
- [#852](https://gitlab.com/meltano/meltano/issues/852) Fix initial Orchestration page hydration to properly reflect Airflow installation status
- [#831](https://gitlab.com/meltano/meltano/issues/831) Update `meltano elt` to exit with 1 and report dbt's exit code on an error message when dbt exits with a non-zero code.
- [#857](https://gitlab.com/meltano/meltano/issues/857) Update PluginDiscoveryService to use the cached `discovery.yml` when Meltano can not connect to `meltano.com` while trying to fetch a fresh version of the discovery file.
- [#850](https://gitlab.com/meltano/meltano/issues/850) Fix entities response so entities display as expected (as assumed this simple fix was due to our recent interceptor upgrade)
- [#800](https://gitlab.com/meltano/meltano/issues/800) Fix connector and connection settings to display saved settings by default while falling back and setting defaults if applicable

## 0.35.0 - (2019-08-05)

---

### New

- [!781](https://gitlab.com/meltano/meltano/merge_requests/781) Add new Advanced Tutorial on how to use tap-postgres with Meltano
- [#784](https://gitlab.com/meltano/meltano/issues/784) Add multiple attribute ordering with drag and drop ordering in the UI

### Changes

- [#784](https://gitlab.com/meltano/meltano/issues/784) As part of multiple attribute sorting and keeping the attributes and results sub-UIs in sync, we know autorun queries based on user interaction after the initial explicit "Run" button interaction

## 0.34.2 - (2019-08-01)

---

### Fixes

- [#821](https://gitlab.com/meltano/meltano/issues/821) Fix `meltano config` not properly loading settings defined in the `meltano.yml`
- [#841](https://gitlab.com/meltano/meltano/issues/841) Fix a problem when model names were mangled by the API

## 0.34.1 - (2019-07-30)

---

### Fixes

- [#834](https://gitlab.com/meltano/meltano/issues/834) Fixed a problem with the Meltano UI not having the proper API URL set

## 0.34.0 - (2019-07-29)

---

### New

- [#757](https://gitlab.com/meltano/meltano/issues/757) Update 'meltano permissions' to add support for GRANT ALL and FUTURE GRANTS on tables in schemas
- [#760](https://gitlab.com/meltano/meltano/issues/760) Update 'meltano permissions' to add support for granting permissions on VIEWs
- [#812](https://gitlab.com/meltano/meltano/issues/812) `meltano ui` will now stop stale Airflow workers when starting
- [#762](https://gitlab.com/meltano/meltano/issues/762) Added run ELT via the UI (manages multiple and simultaneous runs)
- [#232](https://gitlab.com/meltano/meltano/issues/232) Meltano now bundles Alembic migrations to support graceful database upgrades

### Changes

- [#828](https://gitlab.com/meltano/meltano/issues/828) Docker installation instructions have been dogfooded, clarified, and moved to Installation section
- [#944](https://gitlab.com/meltano/meltano/issues/944) Update the Transform step's default to "Skip"

### Fixes

- [#807](https://gitlab.com/meltano/meltano/issues/807) Fix filter input validation when editing saved filters
- [#822](https://gitlab.com/meltano/meltano/issues/822) Fix pipeline schedule naming via slugify to align with Airflow DAG naming requirements
- [#820](https://gitlab.com/meltano/meltano/issues/820) Fix `meltano select` not properly connecting to the system database
- [#787](https://gitlab.com/meltano/meltano/issues/787) Fix results sorting to support join tables
- [#832](https://gitlab.com/meltano/meltano/issues/832) Fix schedule creation endpoint to return properly typed response (this became an issue as a result of our recent case conversion interceptor)
- [#819](https://gitlab.com/meltano/meltano/issues/819) Running the Meltano UI using gunicorn will properly update the system database

## 0.33.0 - (2019-07-22)

---

### New

- [#788](https://gitlab.com/meltano/meltano/issues/788) Reydrate filters in Analyze UI after loading a saved report containing filters

### Changes

- [#804](https://gitlab.com/meltano/meltano/issues/804) Connection set in the Design view are now persistent by Design

### Fixes

- [#788](https://gitlab.com/meltano/meltano/issues/788) Properly reset the default state of the Analyze UI so stale results aren't displayed during a new analysis
- [!806](https://gitlab.com/meltano/meltano/merge_requests/806) Fix filters editing to prevent input for `is_null` and `is_not_null` while also ensuring edits to existing filter expressions types adhere to the same preventitive input.
- [#582](https://gitlab.com/meltano/meltano/issues/582) Remove the `export` statements in the default `.env` initialized by `meltano init`.
- [#816](https://gitlab.com/meltano/meltano/issues/816) Fix `meltano install` failing when connections where specified in the `meltano.yml`
- [#786](https://gitlab.com/meltano/meltano/issues/786) Fixed an issue with the SQL engine would mixup table names with join/design names
- [#808](https://gitlab.com/meltano/meltano/issues/808) Fix filter aggregate value with enforced number via `getQueryPayloadFromDesign()` as `input type="number"` only informs input keyboards on mobile, and does not enforce the Number type as expected

## 0.32.2 - (2019-07-16)

---

### New

- [#759](https://gitlab.com/meltano/meltano/issues/759) Added filtering functionality to the Analyze UI while additionally cleaning it up from a UI/UX lens

## 0.32.1 - (2019-07-15)

---

### Fixes

- [#792](https://gitlab.com/meltano/meltano/issues/792) Fix an error when trying to schedule an extractor that didn't expose a `start_date`.

## 0.32.0 - (2019-07-15)

---

### New

- [!718](https://gitlab.com/meltano/meltano/merge_requests/718) Add support for filters (WHERE and HAVING clauses) to MeltanoQuery and Meltano's SQL generation engine
- [#748](https://gitlab.com/meltano/meltano/issues/748) Added the `Connections` plugin to move the Analyze connection settings to the system database
- [#748](https://gitlab.com/meltano/meltano/issues/748) Added the `meltano config` command to manipulate a plugin's configuration

### Fixes

[!726](https://gitlab.com/meltano/meltano/merge_requests/726) Fixed InputDateIso8601's default value to align with HTML's expected empty string default

## 0.31.0 - (2019-07-08)

---

### New

- [#766](https://gitlab.com/meltano/meltano/issues/766) Add Codeowners file so that the "approvers" section on MRs is more useful for contributors
- [#750](https://gitlab.com/meltano/meltano/issues/750) Various UX updates (mostly tooltips) to make the configuration UI for scheduling orchestration easier to understand
- [#739](https://gitlab.com/meltano/meltano/issues/739) Updated `discovery.yml` for better consistency of UI order within each connector's settings (authentication -> contextual -> start/end dates). Improved various settings' `kind`, `label`, and `description`. Added a `documentation` prop to provide a documentation link for involved settings (temp until we have better first class support for more complex setting types)

### Fixes

- [#737](https://gitlab.com/meltano/meltano/issues/737) Fixed UI flash for connector settings when installation is complete but `configSettings` has yet to be set
- [#751](https://gitlab.com/meltano/meltano/issues/751) Fixed the Orchestrations view by properly checking if Airflow is installed so the correct directions display to the user

## 0.30.0 - (2019-07-01)

---

### New

- [#736](https://gitlab.com/meltano/meltano/issues/736) Add "Cancel", "Next", and a message to the entities UI when an extractor doesn't support discovery and thus entity selection
- [#730](https://gitlab.com/meltano/meltano/issues/730) Updated Analyze Models page UI with improved content organization so it is easier to use
- [#710](https://gitlab.com/meltano/meltano/issues/710) Updated connector (extractor and loader) settings with specific control type (text, password, email, boolean, and date) per setting, added form validation, and added an inference by default for password and token fields as a protective measure
- [#719](https://gitlab.com/meltano/meltano/issues/719) Added InputDateIso8601.vue component to standardize date inputs in the UI while ensuring the model data remains in Iso8601 format on the frontend.
- [#643](https://gitlab.com/meltano/meltano/issues/643) Updated `minimallyValidated` computeds so that new users are intentionally funneled through the pipelines ELT setup UI (previously they could skip past required steps)
- [#752](https://gitlab.com/meltano/meltano/issues/752) Fix the schedule having no start_date when the extractor didn't expose a `start_date` setting

### Fixes

- [!703](https://gitlab.com/meltano/meltano/merge_requests/703) Fix `ScheduleService` instantiation due to signature refactor

## 0.29.0 - (2019-06-24)

---

### New

- [#724](https://gitlab.com/meltano/meltano/issues/724) Add the `model-gitlab-ultimate` plugin to Meltano. It includes .m5o files for analyzing data available for Gitlab Ultimate or Gitlab.com Gold accounts (e.g. Epics, Epic Issues, etc) fetched using the Gitlab API. Repository used: https://gitlab.com/meltano/model-gitlab-ultimate
- [#723](https://gitlab.com/meltano/meltano/issues/723) Add proper signage and dedicated sub-navigation area in views/pages. Standardized the view -> sub-view markup relationships for consistent layout. Directory refactoring for improved organization.
- [#612](https://gitlab.com/meltano/meltano/issues/612) Move the plugins' configuration to the database, enabling configuration from the UI

### Changes

- [#636](https://gitlab.com/meltano/meltano/issues/636) Refactored connector logo related logic into a ConnectorLogo component for code cleanliness, reusability, and standardization
- [#728](https://gitlab.com/meltano/meltano/issues/728) Change error notification button link to open the bugs issue template

### Fixes

- [#718](https://gitlab.com/meltano/meltano/issues/718) Fix dynamically disabled transforms always running. Transforms can now be dynamically disabled inside a dbt package and Meltano will respect that. It will also respect you and your time.
- [#684](https://gitlab.com/meltano/meltano/issues/684) Enables WAL on SQLite to handle concurrent processes gracefully
- [#732](https://gitlab.com/meltano/meltano/issues/732) Fix plugin installation progress bar that wasn't updating upon installation completion

## 0.28.0 - (2019-06-17)

---

### New

- [!683](https://gitlab.com/meltano/meltano/issues/683) Add `--start-date` to `meltano schedule` to give the control over the catch up logic to the users
- [#651](https://gitlab.com/meltano/meltano/issues/651) Added model installation in the Analyze UI to bypass an otherwise "back to the CLI step"
- [#676](https://gitlab.com/meltano/meltano/issues/676) Add pipeline schedule UI for viewing and saving pipeline schedules for downstream use by Airflow/Orchestration

### Changes

- [#708](https://gitlab.com/meltano/meltano/issues/708) Enable `tap-gitlab` to run using Gitlab Ultimate and Gitlab.com Gold accounts and extract Epics and Epic Issues.
- [#711](https://gitlab.com/meltano/meltano/issues/711) Add new call to action for submitting an issue on docs site
- [#717](https://gitlab.com/meltano/meltano/issues/717) Enable `dbt-tap-gitlab` to run using Gitlab Ultimate and Gitlab.com Gold accounts and generate transformed tables that depend on Epics and Epic Issues.

### Fixes

- [#716](https://gitlab.com/meltano/meltano/issues/716) Fix entities UI so only installed extractors can edit selections
- [#715](https://gitlab.com/meltano/meltano/issues/715) Remove reimport of Bulma in `/orchestration` route to fix borked styling

## 0.27.0 - (2019-06-10)

---

### New

- [!640](https://gitlab.com/meltano/meltano/merge_requests/640) Google Analytics logo addition for recent tap-google-analytics Extractor addition
- [#671](https://gitlab.com/meltano/meltano/issues/671) Add the `tap-google-analytics` transform to Meltano. It is using the dbt package defined in https://gitlab.com/meltano/dbt-tap-google-analytics
- [#672](https://gitlab.com/meltano/meltano/issues/672) Add the `model-google-analytics` plugin to Meltano. It includes .m5o files for analyzing data fetched from the Google Analytics Reporting API. Repository used: https://gitlab.com/meltano/model-google-analytics
- [#687](https://gitlab.com/meltano/meltano/issues/687) Implemented a killswitch to prevent undefined behaviors when a Meltano project is not compatible with the installed `meltano` version

### Fixes

- [#661](https://gitlab.com/meltano/meltano/issues/661) Fixed empty UI for extractors that lack configuration settings by providing feedback message with actionable next steps
- [#663](https://gitlab.com/meltano/meltano/issues/663) Fixed Airflow error when advancing to Orchestration step after installing and saving a Loader configuration
- [#254](https://gitlab.com/meltano/meltano/issues/254) Fixed `meltano init` not working on terminal with cp1252 encoding
- [#254](https://gitlab.com/meltano/meltano/issues/254) Fixed `meltano add/install` crashing on Windows
- [#664](https://gitlab.com/meltano/meltano/issues/664) Minor CSS fix ensuring Airflow UI height is usable (side-effect of recent reparenting)
- [#679](https://gitlab.com/meltano/meltano/issues/679) Fix an issue with `meltano select` emitting duplicate properties when the property used the `anyOf` type
- [#650](https://gitlab.com/meltano/meltano/issues/650) Add `MELTANO_DISABLE_TRACKING` environment variable to disable all tracking
- [#670](https://gitlab.com/meltano/meltano/issues/670) Update tests to not send tracking events

## 0.26.0 - (2019-06-03)

---

### New

- [#603](https://gitlab.com/meltano/meltano/issues/603) `meltano select` now supports raw JSON Schema as a valid Catalog
- [#537](https://gitlab.com/meltano/meltano/issues/537) Add Extractor for Google Analytics (`tap-google-analytics`) to Meltano. It uses the tap defined in https://gitlab.com/meltano/tap-google-analytics/

### Changes

- [#621](https://gitlab.com/meltano/meltano/issues/621) Added new tutorial for tap-gitlab
- [#657](https://gitlab.com/meltano/meltano/issues/657) Update Analyze page to have single purpose views

### Fixes

- [#645](https://gitlab.com/meltano/meltano/issues/645) Fixed confusion around Loader Settings and Analytics DB Connector Settings
- [#580](https://gitlab.com/meltano/meltano/issues/580) Fixed `project_compiler` so the Analyze page can properly display custom topics
- [#658](https://gitlab.com/meltano/meltano/issues/658) Fixed the Analyze page when no models are present
- [#603](https://gitlab.com/meltano/meltano/issues/603) Fix an issue where `meltano select` would incorrectly report properties as excluded
- [#603](https://gitlab.com/meltano/meltano/issues/603) Fix an issue where `meltano select` incorrectly flatten nested properties
- [#553](https://gitlab.com/meltano/meltano/issues/553) Fix an issue where running `meltano select --list` for the first time would incorrectly report properties

### Break

## 0.25.0 - (2019-05-28)

---

### New

- [#586](https://gitlab.com/meltano/meltano/issues/586) `meltano ui` now automatically start Airflow if installed; Airflow UI available at `Orchestration`.
- [#592](https://gitlab.com/meltano/meltano/issues/592) Added baseline UX feedback via toast for uncaught API response errors with a link to "Submit Bug"
- [#642](https://gitlab.com/meltano/meltano/issues/642) Improved UX during extractor plugin installation so settings can be configured _during_ installation as opposed to waiting for the (typically lengthy) install to complete
- [!647](https://gitlab.com/meltano/meltano/merge_requests/647) Added preloader for occasional lengthy extractor loading and added feedback for lengthy entities loading
- [#645](https://gitlab.com/meltano/meltano/issues/645) Added an Analyze landing page to facilitate future sub-UIs including the Analyze database settings; Added proper Loader Settings UI.

### Fixes

- [#645](https://gitlab.com/meltano/meltano/issues/645) Fixed confusion around Loader Settings and Analyze database settings

## 0.24.0 - (2019-05-06)

---

### New

- [#622](https://gitlab.com/meltano/meltano/issues/622) Added ELT flow UI Routes & Deep Linking to advance user through next steps after each step's save condition vs. requiring them to manually click the next step to advance
- [#598](https://gitlab.com/meltano/meltano/issues/598) Updated color and greyscale use in the context of navigation and interactive elements to better communicate UI hierarchy
- [#607](https://gitlab.com/meltano/meltano/issues/607) Add "All/Default/Custom" button bar UI for improved entities selection UX
- [#32](https://gitlab.com/meltano/meltano-marketing/issues/32) Integrate Algolia Search for docs
- [#590](https://gitlab.com/meltano/meltano/issues/590) Add documentation for deploying Meltano in ECS
- [#628](https://gitlab.com/meltano/meltano/issues/628) Add documentation for tap-mongodb
- [!605](https://gitlab.com/meltano/meltano/merge_requests/605) Added tooltips for areas of UI that are WIP for better communication of a feature's status

### Changes

- [375](https://gitlab.com/meltano/meltano/issues/375) Meltano can now run on any host/port

### Fixes

- [#595](https://gitlab.com/meltano/meltano/issues/595) Fix `meltano invoke` not working properly with `dbt`
- [#606](https://gitlab.com/meltano/meltano/issues/606) Fix `SingerRunner.bookmark_state()` to properly handle and store the state output from Targets as defined in the Singer.io Spec.

## 0.23.0 - (2019-04-29)

---

### New

- [#32](https://gitlab.com/meltano/meltano-marketing/issues/32) Integrate Algolia Search for docs

### Changes

- [#522](https://gitlab.com/meltano/meltano/issues/522) Update Carbon tutorial with new instructions and screenshots

## 0.22.0 - (2019-04-24)

---

### New

- [#477](https://gitlab.com/meltano/meltano/issues/477) Add ability for users to sign up for email newsletters
- [!580](https://gitlab.com/meltano/meltano/merge_requests/580) Add sorting to plugins for improved UX, both UI via extractors/loaders/etc. and `meltano discover all` benefit from sorted results
- [!528](https://gitlab.com/meltano/meltano/issues/528) Add documentation for RBAC alpha feature and environment variables

### Changes

- [#588](https://gitlab.com/meltano/meltano/issues/588) Updated core navigation and depth hierarchy styling to facilitate main user flow and improved information architecture
- [#591](https://gitlab.com/meltano/meltano/issues/591) Revert #484: remove `meltano ui` being run outside a Meltano project.
- [#584](https://gitlab.com/meltano/meltano/issues/584) Initial v1 for enabling user to setup ELT linearly through the UI via a guided sequence of steps

### Fixes

- [#600](https://gitlab.com/meltano/meltano/issues/600) Fix a bug with meltano select when the extractor would output an invalid schema
- [#597](https://gitlab.com/meltano/meltano/issues/597) Automatically open the browser when `meltano ui` is run

## 0.21.0 - (2019-04-23)

---

### New

- [#477](https://gitlab.com/meltano/meltano/issues/477) Add ability for users to sign up for email newsletters

### Changes

- [#591](https://gitlab.com/meltano/meltano/issues/591) Revert #484: remove `meltano ui` being run outside a Meltano project.

## 0.20.0 - (2019-04-15)

---

### New

- Add documentation on custom transformations and models. Link to Tutorial: https://www.meltano.com/tutorials/create-custom-transforms-and-models.html

## 0.19.1 - (2019-04-10)

---

### New

- [#539](https://gitlab.com/meltano/meltano/issues/539) Add Tutorial for "Using Jupyter Notebooks" with Meltano
- [#534](https://gitlab.com/meltano/meltano/issues/534) Add UI entity selection for a given extractor
- [#520](https://gitlab.com/meltano/meltano/issues/520) Add v1 UI for extractor connector settings
- [#486](https://gitlab.com/meltano/meltano/issues/486) Add the `model-gitlab` plugin to Meltano. It includes .m5o files for analyzing data fetched using the Gitlab API. Repository used: https://gitlab.com/meltano/model-gitlab
- [#500](https://gitlab.com/meltano/meltano/issues/500) Add the `model-stripe` plugin to Meltano. It includes .m5o files for analyzing data fetched using the Stripe API. Repository used: https://gitlab.com/meltano/model-stripe
- [#440](https://gitlab.com/meltano/meltano/issues/440) Add the `model-zuora` plugin to Meltano. It includes .m5o files for analyzing data fetched using the Zuora API. Repository used: https://gitlab.com/meltano/model-zuora
- [#541](https://gitlab.com/meltano/meltano/issues/541) Add a 404 page for missing routes on the web app

### Fixes

- [#576](https://gitlab.com/meltano/meltano/issues/576) Fix switching between designs now works
- [#555](https://gitlab.com/meltano/meltano/issues/555) Fix `meltano discover` improperly displaying plugins
- [#530](https://gitlab.com/meltano/meltano/issues/530) Fix query generation for star schemas
- [#575](https://gitlab.com/meltano/meltano/issues/575) Move Airflow configuration to .meltano/run/airflow
- [#571](https://gitlab.com/meltano/meltano/issues/571) Fix various routing and API endpoint issues related to recent `projects` addition

## 0.19.0 - (2019-04-08)

---

### New

- [#513](https://gitlab.com/meltano/meltano/issues/513) Added initial e2e tests for the UI
- [#431](https://gitlab.com/meltano/meltano/issues/431) Add the `tap-zendesk` transform to Meltano. It is using the dbt package defined in https://gitlab.com/meltano/dbt-tap-zendesk
- [484](https://gitlab.com/meltano/meltano/issues/484) Updated `meltano ui` to automatically launch the UI, and projects from the UI (previously only an option in the CLI)
- [#327](https://gitlab.com/meltano/meltano/issues/327) Add `meltano add --custom` switch to enable integration of custom plugins
- [#540](https://gitlab.com/meltano/meltano/issues/540) Add CHANGELOG link in intro section of the docs
- [#431](https://gitlab.com/meltano/meltano/issues/431) Add the `model-zendesk` plugin to Meltano. It includes .m5o files for analyzing data fetched using the Zendesk API. Repository used: https://gitlab.com/meltano/model-zendesk
- [!544](https://gitlab.com/meltano/meltano/merge_requests/544) Add support for extracting data from CSV files by adding [tap-csv](https://gitlab.com/meltano/tap-csv) to Meltano
- [#514](https://gitlab.com/meltano/meltano/issues/514) Add 'airflow' orchestrators plugin to enable scheduling
- Add the `tap-zuora` transform to Meltano. It is using the dbt package defined in https://gitlab.com/meltano/dbt-tap-zuora

### Changes

- [#455](https://gitlab.com/meltano/meltano/issues/455) Add documentation about `target-snowflake`

### Fixes

- [#507](https://gitlab.com/meltano/meltano/issues/507) Ensure design name and table name don't need to match so multiple designs can leverage a single base table
- [#551](https://gitlab.com/meltano/meltano/issues/551) Fix HDA queries generated when an attribute is used both as a column and as an aggregate.
- [#559](https://gitlab.com/meltano/meltano/issues/559) Add support for running custom transforms for taps without default dbt transforms.

## 0.18.0 - (2019-04-02)

---

### New

- [#432](https://gitlab.com/meltano/meltano/issues/432) Add the `tap-zuora` transform to Meltano. It is using the dbt package defined in https://gitlab.com/meltano/dbt-tap-zuora

### Changes

- Remove Snowflake references from advanced tutorial.
- [#2 dbt-tap-zuora](https://gitlab.com/meltano/dbt-tap-zuora/issues/2) Remove custom SFDC related attributes from Zuora Account and Subscription Models
- Update [Contributing - Code Style](https://meltano.com/docs/contributing.html#code-style) documentation to including **pycache** troubleshooting

### Fixes

- [#529](https://gitlab.com/meltano/meltano/issues/529) Resolve "SFDC Tutorial - ELT Fails due to invalid schema.yml" by [#4 dbt-tap-salesforce](https://gitlab.com/meltano/dbt-tap-salesforce/issues/4) removing the schema.yml files from the dbt models for tap-salesforce.
- [#502](https://gitlab.com/meltano/meltano/issues/502) Fix the situation where an m5o has no joins, the design still will work.

## 0.17.0 - (2019-03-25)

---

### New

- [#485](https://gitlab.com/meltano/meltano/issues/485) Added various UI unit tests to the Analyze page
- [#370](https://gitlab.com/meltano/meltano/issues/370) Enabled authorization using role-based access control for Designs and Reports

### Changes

- [#283](https://gitlab.com/meltano/meltano/issues/283) Silence pip's output when there is not error
- [#468](https://gitlab.com/meltano/meltano/issues/468) Added reminder in docs regarding the need for `source venv/bin/activate` in various situations and added minor copy updates

### Fixes

- [#433](https://gitlab.com/meltano/meltano/issues/433) Add the `sandbox` configuration to `tap-zuora`.
- [#501](https://gitlab.com/meltano/meltano/issues/501) Fix `meltano ui` crashing when the OS ran out of file watcher.
- [#510](https://gitlab.com/meltano/meltano/issues/510) Fix an issue when finding the current Meltano project in a multi-threaded environment.
- [#494](https://gitlab.com/meltano/meltano/issues/494) Improved documentation around tutorials and Meltano requirements
- [#492](https://gitlab.com/meltano/meltano/issues/492) A few small contextual additions to help streamline the release process
- [#503](https://gitlab.com/meltano/meltano/issues/503) Fix a frontend sorting issue so the backend can properly generate an up-to-date query

## 0.16.0 - (2019-03-18)

---

### New

- Add support for extracting data from Gitlab through the updated tap-gitlab (https://gitlab.com/meltano/tap-gitlab)
- Add the `tap-gitlab` transform to Meltano. It is using the dbt package defined in https://gitlab.com/meltano/dbt-tap-gitlab
- Add "Copy to Clipboard" functionality to code block snippets in the documentation
- Add the `tap-stripe` transform to Meltano. It is using the dbt package defined in https://gitlab.com/meltano/dbt-tap-stripe
- Add new command `meltano add model [name_of_model]`
- Add models to the available plugins

### Changes

- Various documentation [installation and tutorial improvements](https://gitlab.com/meltano/meltano/issues/467#note_149858308)
- Added troubleshooting button to help users add context to a pre-filled bug issue

### Fixes

- Fix the API database being mislocated
- Replaced the stale Meltano UI example image in the Carbon Emissions tutorial
- 473: Fix the docker image (meltano/meltano) from failing to expose the API

## 0.15.1 - (2019-03-12)

---

### Fixes

- locks down dependencies for issues with sqlalchemy snowflake connector

## 0.15.0 - (2019-03-11)

---

### New

- Add Salesforce Tutorial to the docs
- Add documentation for the permissions command
- Add tracking for the `meltano ui` command

### Fixes

- Updated analytics to properly recognize SPA route changes as pageview changes

## 0.14.0 - (2019-03-04)

---

### New

- Update stages table style in docs
- Add custom transforms and models tutorial to the docs

### Changes

- Add api/v1 to every route
- Update DbtService to always include the my_meltano_project model when transform runs

### Fixes

- Resolved duplicate display issue of Dashboards and Reports on the Files page
- Removed legacy `carbon.dashboard.m5o` (regression from merge)
- Updated dashboards and reports to use UI-friendly name vs slugified name
- Fix minor clipped display issue of right panel on `/settings/database`
- Fix minor display spacing in left panel of Settings
- Fix dashboard page to properly display a previously active dashboard's updated reports
- Fix pre-selected selections for join aggregates when loading a report
- Fix charts to display multiple aggregates (v1)
- Fix 404 errors when refreshing the frontend
- Fix a regression where the Topics would not be shown in the Files page

## 0.13.0 - (2019-02-25)

---

### New

- Add the `tap-salesforce` transform to Meltano. It is using the dbt package defined in https://gitlab.com/meltano/dbt-tap-salesforce
- Add m5o model and tables for tap-salesforce
- Updated the deep-link icon (for Dashboards/Reports on the Files page)

### Changes

- Polished the RBAC view, making it clearer the feature is experimental.
- Rename "Models" to "Topics"
- Use the current connection's schema when generating queries at run time for Postgres Connections.
- Add support for multiple Aggregates over the same attribute when generating HDA queries.

## 0.12.0 - (2019-02-21)

---

### New

- UI cleanup across routes (Analyze focus) and baseline polish to mitigate "that looks off comments"
- Update installation and contributing docs
- Meltano implement role-based access control - [!368](https://gitlab.com/meltano/meltano/merge_requests/368)
- Add version CLI commands for checking current Meltano version
- Add deep linking to dashboards
- Add deep linking to reports

### Fixes

- Fixed a problem when environment variables where used as default values for the CLI - [!390](https://gitlab.com/meltano/meltano/merge_requests/390)
- Fixed dashboards initial load issue due to legacy (and empty) `carbon.dashboard.m5o` file
- New standardized approach for `.m5o` id generation (will need to remove any dashboard.m5o and report.m5o)

## 0.11.0 - (2019-02-19)

---

### New

- Update installation and contributing docs
- Add support for generating Hyper Dimensional Aggregates (HDA)
- Add internal Meltano classes for representing and managing Designs, Table, Column, Aggregate, Definitions, and Query definitions

### Changes

- Move core functionality out of `api/controllers` to `/core/m5o` (for m5o and m5oc management) and `/core/sql` (for anything related to sql generation)

### Fixes

- Fixed a problem when environment variables where used as default values for the CLI - [!390](https://gitlab.com/meltano/meltano/merge_requests/390)

## 0.10.0 - (2019-02-12)

---

### New

- Add gunicorn support for Meltano UI as a WSGI application - [!377](https://gitlab.com/meltano/meltano/merge_requests/377)
- Meltano will now generate the minimal joins when building SQL queries - [!382](https://gitlab.com/meltano/meltano/merge_requests/382)

### Changes

- Add analytics to authentication page
- Meltano will now use SQLite for the job log. See https://meltano.com/docs/architecture.html#job-logging for more details.
- Removed manual `source .env` step in favor of it running automatically

### Fixes

- Meltano will correctly source the `.env`
- fixed charts to render as previously they were blank
- Fixed Analyze button groupd CSS to align as a single row

### Breaks

- Meltano will now use SQLite for the job log. See https://meltano.com/docs/architecture.html#job-logging for more details.
- URL routing updates ('/model' to '/files', removed currently unused '/extract', '/load', '/transform' and '/project/new')

## 0.9.0 - (2019-02-05)

---

### New

- add ability to save reports
- add ability to update an active report during analysis
- add ability to load reports
- add dashboards page and related add/remove report functionality

### Changes

- Generate default `Meltano UI` connection for the `meltano.db` SQLite DB when a new project is created with `meltano init`
- updated main navigation to Files, Analysis, and Dashboards
- Update the `meltano permissions grant` command to fetch the existing permissions from the Snowflake server and only return sql commands for permissions not already assigned
- Add `--diff` option to the `meltano permissions grant` command to get a full diff with the permissions already assigned and new ones that must be assigned

### Fixes

- Entry model definition correctly defines `region_id`.
- Updated the Fundamentals documentation section regarding reports
- Fixed Files page for empty state of Dashboards and Reports
- Fixed Analyze page's left column to accurately preselect columns and aggregates after loading a report

## 0.8.0 - (2019-01-29)

---

### New

- Add tracking of anonymous `meltano cli` usage stats to Meltano's Google Analytics Account
- Add `project_config.yml` to all meltano projects to store concent for anonymous usage tracking and the project's UUID

### Changes

- Add `--no_usage_stats` option to `meltano init <project_name>` to allow users to opt-out from anonymous usage stats tracking
- Bundled Meltano models are now SQLite compatible.

## 0.7.0 - (2019-01-22)

---

### New

- Added basic authentication support for meltano ui.
- Meltano will now automatically source the .env
- Updated docs with `.m5o` authoring requirements and examples
- add support for timeframes in tables
- add basic analytics to understand usage
- add disabled UI for the lack of timeframes support in sqlite
- update Results vs. SQL UI focus based on a results response or query update respectively

### Changes

- Meltano will now discover components based on `https://meltano.com/discovery.yml`
- sample designs are now packaged with meltano

### Fixes

- Updated mobile menu to work as expected
- Updated tutorial docs with improved CLI commands and fixed the host setting to `localhost`

## 0.6.1 - (2019-01-15)

---

## 0.6.0 - (2019-01-15)

---

### New

- add new command `meltano add transform [name_of_dbt_transformation]`
- add transforms to the available plugins

### Changes

- Auto install missing plugins when `meltano elt` runs
- Terminology updates for simpler understanding

### Fixes

- Edit links on the bottom of doc pages are working now

### Breaks

- Updated docs tutorial bullet regarding inaccurate "Validate" button

## 0.5.0 - (2019-01-09)

---

### New

- ensure `meltano init <project-name>` runs on windows
- settings ui now provides sqlite-specific controls for sqlite dialect
- add `target-sqlite` to available loaders for meltano projects
- add new command `meltano add transformer [name_of_plugin]`
- add transformers (dbt) to the available plugins

### Changes

- extractors and loaders are arguments in the elt command instead of options
- `meltano www` is now `meltano ui`
- remove dbt installation from `meltano init`
- move everything dbt related under `transform/`
- update `meltano elt` to not run transforms by default
- update `meltano elt` to auto generate the job_id (job_id has been converted to an optional argument)

### Fixes

- left joins now work correctly in analyze.
- fixed broken sql toggles in analyze view
- fixed sql output based on sql toggles in analyze view

## 0.4.0 - (2019-01-03)

---

### New

- add Using Superset with Meltano documentation

## 0.3.3 - (2018-12-21)

---

## 0.3.2 - (2018-12-21)

---

## 0.3.1 - (2018-12-21)

---

### Changes

- add default models for 'tap-carbon-intensity'.
- Meltano Analyze is now part of the package.
- removes database dependency from Meltano Analyze and uses .ma files
- update the error message when using Meltano from outside a project - [!238](https://gitlab.com/meltano/meltano/merge_requests/238)

## 0.3.0 - (2018-12-18)

---

### New

- updated Settings view so each database connection can be independently disconnected
- add `meltano select` to manage what is extracted by a tap.

### Changes

- documentation site will utilize a new static site generation tool called VuePress

- meltano.com will be deployed from the meltano repo

### Fixes

- model dropdown now updates when updating database (no longer requires page refresh)
- prevent model duplication that previously occurred after subsequent "Update Database" clicks

## 0.2.2 - (2018-12-11)

---

### Changes

- documentation site will utilize a new static site generation tool called VuePress
- first iteration of joins (working on a small scale)

## 0.2.1 - (2018-12-06)

---

### Fixes

- resolve version conflict for `idna==2.7`
- fix the `discover` command in the docker images
- fix the `add` command in the docker images
- fix module not found for meltano.core.permissions.utils

## 0.2.0 - (2018-12-04)

---

### New

- add `meltano permissions grant` command for generating permission queries for Postgres and Snowflake - [!90](https://gitlab.com/meltano/meltano/merge_requests/90)
- add 'tap-stripe' to the discovery

### Changes

- demo with [carbon intensity](https://gitlab.com/meltano/tap-carbon-intensity), no API keys needed
- .ma file extension WIP as alternative to lkml

### Fixes

- fix order in Meltano Analyze

## 0.1.4 - (2018-11-27)

### Fixes

- add default values for the 'www' command - [!185](https://gitlab.com/meltano/meltano/merge_requests/185)
- add CHANGELOG.md
- fix a problem with autodiscovery on taps - [!180](https://gitlab.com/meltano/meltano/merge_requests/180)

### Changes

- move the 'api' extra package into the default package
- add 'tap-fastly' to the discovery

---

## 0.1.3

### Changes

- remove `setuptools>=40` dependency
- `meltano` CLI is now in the `meltano` package

## 0.1.2

### Fixes

- target output state is now saved asynchronously

## 0.1.1

### Changes

- initial release<|MERGE_RESOLUTION|>--- conflicted
+++ resolved
@@ -11,11 +11,8 @@
 
 ### Changes
 
-<<<<<<< HEAD
 - [#1473](https://gitlab.com/meltano/meltano/issues/1473) Update Release issue template to recent guidelines
-=======
 - [#1403](https://gitlab.com/meltano/meltano/issues/1403) Remove "Orchestrate", "Model", and "Notebook" from the main navigation until each respective UI is more useful (the `/orchestrate` and `/model` routes still exist)
->>>>>>> f0485798
 
 ### Fixes
 
