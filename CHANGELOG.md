--- conflicted
+++ resolved
@@ -13,11 +13,8 @@
 
 ### Fixes
 
-<<<<<<< HEAD
 - [#1811](https://gitlab.com/meltano/meltano/issues/1811) Fix an issue when installing a custom plugin.
-=======
 - [#1794](https://gitlab.com/meltano/meltano/issues/1794) Remove the notification field when notifications are disabled.
->>>>>>> fe3d6316
 
 ### Breaks
 
