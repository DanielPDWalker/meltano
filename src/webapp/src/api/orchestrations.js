import axios from 'axios'
import utils from '@/utils/utils'

export default {
<<<<<<< HEAD
  addConfigurationProfile({ type, name, profile }) {
    return axios.post(
      utils.apiUrl('orchestrations', `${type}/${name}/configuration/profiles`),
      profile
    )
=======
  deletePipelineSchedule(schedulePayload) {
    return axios.delete(utils.apiUrl('orchestrations', 'pipeline_schedules'), {
      data: schedulePayload
    })
>>>>>>> 3624296c
  },

  extract(extractor) {
    return axios.post(utils.apiUrl('orchestrations', `extract/${extractor}`))
  },

  getAllPipelineSchedules() {
    return axios.get(utils.apiUrl('orchestrations', 'pipeline_schedules'))
  },

  getJobLog({ jobId }) {
    return axios.get(utils.apiUrl('orchestrations', `jobs/${jobId}/log`))
  },

  getPluginConfiguration({ type, name }) {
    return axios.get(
      utils.apiUrl('orchestrations', `${type}/${name}/configuration`)
    )
  },

  getPolledPipelineJobStatus(pollPayload) {
    return axios.post(utils.apiUrl('orchestrations', 'jobs/state'), pollPayload)
  },

  run(eltPayload) {
    return axios.post(utils.apiUrl('orchestrations', 'run'), eltPayload)
  },

  savePipelineSchedule(schedulePayload) {
    return axios.post(
      utils.apiUrl('orchestrations', 'pipeline_schedules'),
      schedulePayload
    )
  },

  savePluginConfiguration({ type, name, profiles }) {
    return axios.put(
      utils.apiUrl('orchestrations', `${type}/${name}/configuration`),
      profiles
    )
  },

  testPluginConfiguration({ type, name, config }) {
    return axios.post(
      utils.apiUrl('orchestrations', `${type}/${name}/configuration/test`),
      config
    )
  }
}<|MERGE_RESOLUTION|>--- conflicted
+++ resolved
@@ -2,18 +2,17 @@
 import utils from '@/utils/utils'
 
 export default {
-<<<<<<< HEAD
   addConfigurationProfile({ type, name, profile }) {
     return axios.post(
       utils.apiUrl('orchestrations', `${type}/${name}/configuration/profiles`),
       profile
     )
-=======
+  },
+
   deletePipelineSchedule(schedulePayload) {
     return axios.delete(utils.apiUrl('orchestrations', 'pipeline_schedules'), {
       data: schedulePayload
     })
->>>>>>> 3624296c
   },
 
   extract(extractor) {
