# CHANGELOG

All notable changes to this project will be documented in this file.
This project adheres to [Semantic Versioning](http://semver.org/) and [Keep a Changelog](http://keepachangelog.com/).



## Unreleased
---

### New
- [#2013](https://gitlab.com/meltano/meltano/-/issues/2013) Add `--store` option to `meltano config` with possible values `db` and `meltano_yml`

- [#2087](https://gitlab.com/meltano/meltano/-/issues/2087) Add `--plugin-type` option to `meltano config` and `meltano invoke`

### Changes

- [#2064](https://gitlab.com/meltano/meltano/-/issues/2064) Print environment-specific instructions when `meltano upgrade` is run from inside Docker
<<<<<<< HEAD
- [#2013](https://gitlab.com/meltano/meltano/-/issues/2013) Have `meltano config` store in meltano.yml instead of system database by default
=======
- [#2087](https://gitlab.com/meltano/meltano/-/issues/2087) Skip plugins that are not configurable or invokable when finding plugin by name in `meltano config` and `meltano invoke`
>>>>>>> 99bb366a

### Fixes

- [#2080](https://gitlab.com/meltano/meltano/-/issues/2080) Don't try to overwrite .gitignore when upgrading Meltano and project
- [#2065](https://gitlab.com/meltano/meltano/-/issues/2065) Don't have `meltano upgrade` complain when `meltano ui`'s `gunicorn` isn't running
- [#2085](https://gitlab.com/meltano/meltano/-/issues/2085) Don't change order of object and set values when meltano.yml is updated programatically
- [#2086](https://gitlab.com/meltano/meltano/-/issues/2086) Ensure "meltano config --format=json" prints actual JSON instead of Python object

### Breaks


## 1.34.2 - (2020-05-29)
---

### Fixes

- [#2076](https://gitlab.com/meltano/meltano/-/issues/2076) Fix bug that caused Airflow to look for DAGs in plugins dir instead of dags dir
- [#2077](https://gitlab.com/meltano/meltano/-/issues/2077) Fix potential dependency version conflicts by ensuring Meltano venv is not inherited by invoked plugins other than Airflow
- [#2075](https://gitlab.com/meltano/meltano/-/issues/2075) Update Airflow configand run `initdb` every time it is invoked
- [#2078](https://gitlab.com/meltano/meltano/-/issues/2078) Have Airflow DAG respect non-default system database URI set through `MELTANO_DATABASE_URI` env var or `--database-uri` option


## 1.34.1 - (2020-05-26)
---

### Fixes

- [#2063](https://gitlab.com/meltano/meltano/-/merge_requests/2063) Require `psycopg2-binary` instead of `psycopg2` so that build dependency `pg_config` doesn't need to be present on system


## 1.34.0 - (2020-05-26)
---

### New

- [!1664](https://gitlab.com/meltano/meltano/-/merge_requests/1664) Automatically populate `env` properties on newly added custom plugin `settings` in `meltano.yml`
- [!1664](https://gitlab.com/meltano/meltano/-/merge_requests/1664) Have `meltano config <plugin> list` print default value along with setting name and env var
- [!1664](https://gitlab.com/meltano/meltano/-/merge_requests/1664) Pass configuration environment variables when invoking plugins
- [!1664](https://gitlab.com/meltano/meltano/-/merge_requests/1664) Set `MELTANO_EXTRACTOR_NAME`, `MELTANO_EXTRACTOR_NAMESPACE`, and `MELTANO_EXTRACT_{SETTING...}` environment variables when invoking loader or transformer
- [!1664](https://gitlab.com/meltano/meltano/-/merge_requests/1664) Set `MELTANO_LOADER_NAME`, `MELTANO_LOADER_NAMESPACE`, and `MELTANO_LOAD_{SETTING...}` environment variables when invoking transformer
- [!1664](https://gitlab.com/meltano/meltano/-/merge_requests/1664) Allow dbt project dir, profiles dir, target, source schema, target schema, and models to be configured like any other plugin, with defaults based on pipeline-specific environment variables
- [#2029](https://gitlab.com/meltano/meltano/-/issues/2029) Allow target-postgres and target-snowflake schema to be overridden through config, with default based on pipeline's extractor's namespace
- [#2062](https://gitlab.com/meltano/meltano/-/issues/2062) Support `--database-uri` option and `MELTANO_DATABASE_URI` env var on `meltano init`
- [#2062](https://gitlab.com/meltano/meltano/-/issues/2062) Add support for PostgreSQL 12 as a system database by updating SQLAlchemy

### Changes

- [!1664](https://gitlab.com/meltano/meltano/-/merge_requests/1664) Infer compatibility between extractor and transform based on namespace rather than name
- [!1664](https://gitlab.com/meltano/meltano/-/merge_requests/1664) Determine transform dbt model name based on namespace instead of than replacing `-` with `_` in name
- [!1664](https://gitlab.com/meltano/meltano/-/merge_requests/1664) Don't pass environment variables with "None" values to plugins if variables were unset
- [!1664](https://gitlab.com/meltano/meltano/-/merge_requests/1664) Determine Meltano Analyze schema based on transformer's `target_schema` or loader's `schema` instead of `MELTANO_ANALYZE_SCHEMA` env var
- [#2053](https://gitlab.com/meltano/meltano/-/issues/2053) Bump dbt version to 0.16.1

### Fixes

- [#2059](https://gitlab.com/meltano/meltano/-/issues/2059) Properly handle errors in before/after install hooks


## 1.33.0 - (2020-05-21)
---

### Changes

- [#2028](https://gitlab.com/meltano/meltano/-/issues/2028) Improve descriptions and default values of `meltano add --custom` prompts

### Fixes

- [#2042](https://gitlab.com/meltano/meltano/-/issues/2042) Fix bug causing Connection Setup UI to fail when plugin docs URL is not set
- [#2045](https://gitlab.com/meltano/meltano/-/issues/2045) Hide plugin logo in UI if image file could not be found
- [#2043](https://gitlab.com/meltano/meltano/-/issues/2043) Use plugin name in UI when label is not set, instead of not showing anything
- [#2044](https://gitlab.com/meltano/meltano/-/issues/2044) Don't show button to open Log Modal on Pipelines page if pipeline has never run


## 1.32.1 - (2020-05-15)
---

### Fixes

- [#2024](https://gitlab.com/meltano/meltano/-/issues/2024) Have plugin venvs not inherit Meltano venv to prevent wrong versions of modules from being loaded


## 1.32.0 - (2020-05-11)
---

### New

- [#2019](https://gitlab.com/meltano/meltano/-/issues/2019) Ask for setting names when adding a new custom plugin

### Changes

- [#2011](https://gitlab.com/meltano/meltano/-/issues/2011) Make tap-gitlab private_token setting optional for easier extraction of public groups and projects
- [#2012](https://gitlab.com/meltano/meltano/-/issues/2012) Add target-jsonl loader

### Fixes

- [#2010](https://gitlab.com/meltano/meltano/-/issues/2010) Fix bug causing dot-separated config keys to not be nested in generated tap or target config
- [#2020](https://gitlab.com/meltano/meltano/-/issues/2020) Fix bug that caused `meltano select` to add `select` option to every plugin in `meltano.yml` instead of just the specified one
- [#2021](https://gitlab.com/meltano/meltano/-/issues/2021) Only ask for capabilities when adding a custom extractor, not a loader or other plugin


## 1.31.0 - (2020-05-04)
---

### Changes

- [#1987](https://gitlab.com/meltano/meltano/-/issues/1987) Restore GitLab and Zendesk data sources in UI
- [#2005](https://gitlab.com/meltano/meltano/-/issues/2005) Add "Don't see your data source here?" option in UI
- [#2008](https://gitlab.com/meltano/meltano/-/issues/2008) Clarify that pipelines UI only supports target-postgres
- [#2007](https://gitlab.com/meltano/meltano/-/issues/2007) Don't install airflow, dbt and target-postgres by default as part of 'meltano init'
- [#2007](https://gitlab.com/meltano/meltano/-/issues/2007) Only run 'airflow scheduler' as part of 'meltano ui' when airflow is installed
- [#2007](https://gitlab.com/meltano/meltano/-/issues/2007) Install airflow, dbt, and target-postgres on DigitalOcean images


## 1.30.1 - (2020-04-23)
---

### Fixes
- [#1985](https://gitlab.com/meltano/meltano/-/issues/1985) Fixed bug with Airflow installs WTForms 2.3.0 instead of 2.2.1, which is incompatible


## 1.30.0 - (2020-04-20)
---

### New

- [#1953](https://gitlab.com/meltano/meltano/-/issues/1953) Show design attribute descriptions in tooltips in report builder
- [#1787](https://gitlab.com/meltano/meltano/-/issues/1787) Show Shopify extractor in UI

### Changes

- [!1611](https://gitlab.com/meltano/meltano/-/merge_requests/1611) Only show design description if it is different from design label


## 1.29.1 - (2020-04-16)
---

### New

- [#1948](https://gitlab.com/meltano/meltano/-/issues/1948) Show Intercom button in bottom right on MeltanoData.com instances
- [#1930](https://gitlab.com/meltano/meltano/-/issues/1930) Add button to remove report from dashboard when editing dashboard
- [#1845](https://gitlab.com/meltano/meltano/-/issues/1845) Add button to delete report to report builder interface
- [#1849](https://gitlab.com/meltano/meltano/-/issues/1849) Add button to rename report to report builder interface
- [#1951](https://gitlab.com/meltano/meltano/-/issues/1951) Add button to edit dashboard name and description to dashboard page

### Changes

- [!1607](https://gitlab.com/meltano/meltano/-/merge_requests/1607) Move date range picker into results area of report builder interface
- [!1608](https://gitlab.com/meltano/meltano/-/merge_requests/1608) Make report title more prominent in report builder


## 1.29.0 - (2020-04-13)
---

## 1.28.1 - (2020-04-09)
---

### New

- [#1940](https://gitlab.com/meltano/meltano/-/issues/1940) Show Google Ads extractor in UI

### Changes

- [#1941](https://gitlab.com/meltano/meltano/-/issues/1941) Suggest disabling ad blocker if inline docs iframe for an Ads or Analytics extractor failed to load
- [#1667](https://gitlab.com/meltano/meltano/-/issues/1667) Have 'meltano init' create system database and install airflow, dbt, and target-postgres plugins

### Fixes

- [#1942](https://gitlab.com/meltano/meltano/-/issues/1942) Ensure navigation bar is hidden in production when docs are viewed inline


## 1.28.0 - (2020-04-06)
---

### New

- [#1937](https://gitlab.com/meltano/meltano/-/issues/1937) Add optional `plugin_type` argument to `meltano install` to only (re)install plugins of a certain type


### Fixes

- [#1938](https://gitlab.com/meltano/meltano/-/issues/1938) Display error message when viewing dashboard before pipeline has run


## 1.27.3 - (2020-04-02)
---

### Fixes

- [#1938](https://gitlab.com/meltano/meltano/-/issues/1938) Fix regression causing dashboards and reports not to load when readonly mode is enabled (like on the demo instance)


## 1.27.2 - (2020-04-02)
---

### Fixes

- [#1936](https://gitlab.com/meltano/meltano/-/issues/1936) Fix regression causing UI to fail when analytics/tracking is enabled


## 1.27.1 - (2020-04-02)
---

### New

- [#1477](https://gitlab.com/meltano/meltano/-/issues/1477) Allow read-only mode and authentication to be used at the same time, to allow anonymous read-only access and only require authentication for write actions.
- [#1914](https://gitlab.com/meltano/meltano/-/issues/1914) Allow default dashboards and reports to be updated in place if package contains snapshots of older versions
- [#1933](https://gitlab.com/meltano/meltano/-/issues/1933) Allow Meltano UI Google Analytics ID to be overridden using environment variable

### Changes

- [#1896](https://gitlab.com/meltano/meltano/-/issues/1896) Set pipeline update interval to daily by default, to start after first successful manual run
- [#1888](https://gitlab.com/meltano/meltano/-/issues/1888) Explain in "Edit Connection" button tooltip why it may be disabled
- [#1890](https://gitlab.com/meltano/meltano/-/issues/1890) Clarify that changing Start Date requires a new pipeline to be set up
- [#1892](https://gitlab.com/meltano/meltano/-/issues/1892) Clarify in Run Log modal that the "Explore" button can also be found on the Connections page
- [#1891](https://gitlab.com/meltano/meltano/-/issues/1891) Show data source logo and label in Run Log modal header insteadof pipeline ID
- [#1893](https://gitlab.com/meltano/meltano/-/issues/1893) Hide "Download Log" button while pipeline is running instead of disabling it
- [#1894](https://gitlab.com/meltano/meltano/-/issues/1894) Suggest connecting a data source on Pipelines page when there are no pipelines yet
- [#1912](https://gitlab.com/meltano/meltano/-/issues/1912) Suggest user gets in touch if the report they're looking for is not included by default

### Fixes

- [#1911](https://gitlab.com/meltano/meltano/-/issues/1911) Display "Last updated: Updating..." instead of "Last updated: 1969-12-31" on reports while pipeline is running
- [#1910](https://gitlab.com/meltano/meltano/-/issues/1910) Fix pipeline "Start date" and report "Data starting from" off-by-1 errors caused by timezone differences


## 1.27.0 - (2020-03-30)
---

### Changes

- [#1909](https://gitlab.com/meltano/meltano/-/issues/1909) Suggest disabling ad blocker if request related to an Ads or Analytics extractor was blocked by browser
- [#1886](https://gitlab.com/meltano/meltano/-/issues/1886) Don't prepopulate date fields that are not required and are better left blank
- [#1887](https://gitlab.com/meltano/meltano/-/issues/1887) Hide End Date fields in connection setup since our end-users will want to import everything
- [#1905](https://gitlab.com/meltano/meltano/-/issues/1905) Hide Google Analytics Reports field from UI since startup founder end-users will stick with default

### Fixes

- [#1920](https://gitlab.com/meltano/meltano/-/issues/1920) Fix extractor logo on Google Analytics Explore page
- [#1895](https://gitlab.com/meltano/meltano/-/issues/1895) Fix bug causing newly created pipeline not to show as running when it is
- [#1906](https://gitlab.com/meltano/meltano/-/issues/1906) Fix "Test Connection" for extractors that require a file to be uploaded, like Google Analytics
- [#1931](https://gitlab.com/meltano/meltano/-/issues/1931) Validate uploaded file path when saving or testing connection settings


## 1.26.2 - (2020-03-26)
---

### Fixes

- [#1883](https://gitlab.com/meltano/meltano/-/issues/1883) Fix dashboard and embedded reports failing to load when design has no joins


## 1.26.1 - (2020-03-26)
---

### Changes

- [#1854](https://gitlab.com/meltano/meltano/-/issues/1854) Remove non-marketing-sales data sources from UI
- [#1881](https://gitlab.com/meltano/meltano/-/issues/1881) Store in system database when user was last active
- [#1846](https://gitlab.com/meltano/meltano/-/issues/1846) Freeze reports with relative date filters in time when shared or embedded
- [#1847](https://gitlab.com/meltano/meltano/-/issues/1847) Show date range on embedded reports and dashboards
- [#1847](https://gitlab.com/meltano/meltano/-/issues/1847) Show date range on reports on dashboards


## 1.26.0 - (2020-03-23)
---

### Changes

- [#1188](https://gitlab.com/meltano/meltano/-/issues/1188) Allow sorting by timeframe period columns (e.g. "Creation Date: Month", "Creation Date: Year")
- [#1873](https://gitlab.com/meltano/meltano/-/issues/1873) Display error message when viewing model/design/report before pipeline has run
- [#1874](https://gitlab.com/meltano/meltano/-/issues/1874) Print full error when initial model compilation fails
- [#1875](https://gitlab.com/meltano/meltano/-/issues/1875) Automatically run query when sorting is changed
- [#1876](https://gitlab.com/meltano/meltano/-/issues/1876) Don't store Analyze UI state in report file
- [#1877](https://gitlab.com/meltano/meltano/-/issues/1877) Allow designs to reference the same table more than once
- [#1878](https://gitlab.com/meltano/meltano/-/issues/1878) Recompile models when meltano is upgraded


## 1.25.1 - (2020-03-19)

---

### New

- [#1799](https://gitlab.com/meltano/meltano/issues/1799) Improve date range UX by displaying the date range associated with each attribute in the `<select>` (previously the user had to manually check each one-by-one to see if it had an associated date range filter)

### Changes

- [#1799](https://gitlab.com/meltano/meltano/issues/1799) Update "Date Range(s)" button label to account for pluralization
- [#1799](https://gitlab.com/meltano/meltano/issues/1799) Fallback to inline text and only display the date range `<select>` if there are two or more date ranges to filter on
- [#1799](https://gitlab.com/meltano/meltano/issues/1799) Update date range picker to initialize at the first attribute with a valid date range
- [#1799](https://gitlab.com/meltano/meltano/issues/1799) Update the Report Builder's "jump to date range dropdown" buttons (small calendar icon button associated with the left pane's attribute items) to automatically focus the date range that's associated

### Fixes

- [#1872](https://gitlab.com/meltano/meltano/-/issues/1872) Delete state left over from different pipeline run for same extractor
- [#1779](https://gitlab.com/meltano/meltano/-/issues/1779) Fix loading report directly by URL when design request completes before reports request


## 1.25.0 - (2020-03-16)

---

### New

- [#1843](https://gitlab.com/meltano/meltano/issues/1843) Update the Google Ads Extractor selected attributes definition to also extract the Ad Network and Device segments for the Ads Performance Reports.

### Changes

- [#1852](https://gitlab.com/meltano/meltano/-/issues/1852) Move Pipelines after Connections in navbar
- [#1850](https://gitlab.com/meltano/meltano/-/issues/1850) Rename Connections tab "Connection" and "Pipeline" buttons to "Edit Connection", and "View Pipeline"
- [#1856](https://gitlab.com/meltano/meltano/-/issues/1856) Remove "Custom" data source option from UI
- [#1867](https://gitlab.com/meltano/meltano/-/issues/1867) Make timeframe table headings more human-friendly

### Fixes

- [#1848](https://gitlab.com/meltano/meltano/-/issues/1848) Fix Explore page "Report Builder" column loading when model name and model topic name do not match

## 1.24.1 - (2020-03-12)

---

### New

- [!1523](https://gitlab.com/meltano/meltano/merge_requests/1523) Add support for relative date filter definitions to Meltano Filters. That means that filters over dates and times can have a `[+-]N[dmy]` format instead of a fixed date. That allows Meltano to generate a date relative to a pivot date provided by in the query definition or `NOW()`.
- [#1830](https://gitlab.com/meltano/meltano/issues/1830) Add relative vs. absolute date ranges to date range picker of Report Builder

### Changes

- [#1830](https://gitlab.com/meltano/meltano/issues/1830) Update date ranges calendars with "Today" marker for improved UX

## 1.24.0 - (2020-03-09)

---

### Changes

- [#1831](https://gitlab.com/meltano/meltano/issues/1831) Change main navigation "Reports" to "Explore" and update its nested CTAs to link to a landing page per data source
- [#1705](https://gitlab.com/meltano/meltano/issues/1705) Remove `meltano permissions` feature now that it has been extracted into https://gitlab.com/gitlab-data/permifrost.
- Updated "Report Builder" page with a header to better communicate what the page is for.

### Fixes

- [#1840](https://gitlab.com/meltano/meltano/-/issues/1840) Format InputDateIso8601 value as YYYY-MM-DD since a full timestamp value could represent a different date in UTC and local timezone
- [#1842](https://gitlab.com/meltano/meltano/issues/1842) Fix empty filter attributes bug for non-join designs

## 1.23.2 - (2020-03-05)

---

### New

- [#1820](https://gitlab.com/meltano/meltano/issues/1820) Add Vertical Bar chart type to Report chart options

### Changes

- [#1820](https://gitlab.com/meltano/meltano/issues/1820) Updated chart type selection as a dropdown for improved UX (ensures the chart icon is adorned with its label)

### Fixes

- [#1837](https://gitlab.com/meltano/meltano/issues/1837) Fix tap-mongodb database name setting
- [#1838](https://gitlab.com/meltano/meltano/issues/1838) Properly handle dates and timezones in date range picker
- [#1838](https://gitlab.com/meltano/meltano/issues/1838) Ensure records on boundary dates are included when using date range picker with column of type "time"

## 1.23.1 - (2020-03-04)

---

### Fixes

- [#1836](https://gitlab.com/meltano/meltano/issues/1820) Don't crash when gunicorn is sent HUP signal to reload Meltano service

## 1.23.0 - (2020-03-02)

---

### New

- [#1601](https://gitlab.com/meltano/meltano/issues/1601) Add Explore landing pages per data source to act as an aggregate jump-off point to related dashboards, reports, report templates, and more

### Changes

- [#1601](https://gitlab.com/meltano/meltano/issues/1601) Change "Reports" CTA in each Pipeline and the JobLog modal to link to its corresponding and newly added Explore page
- [#1698](https://gitlab.com/meltano/meltano/issues/1698) Change information architecture to separate Connections and Pipelines into distinct pages

### Fixes

- [#1811](https://gitlab.com/meltano/meltano/issues/1811) Fix an issue when installing a custom plugin.
- [#1794](https://gitlab.com/meltano/meltano/issues/1794) Remove the notification field when notifications are disabled.
- [#1815](https://gitlab.com/meltano/meltano/issues/1815) Fix `mapActions` misplacement in `computed` vs. `methods`
- [#1468](https://gitlab.com/meltano/meltano/issues/1468) Update asn1crypto to get Meltano to work on macOS Catalina

## 1.22.2 - (2020-02-27)

---

### Fixes

- [#1809](https://gitlab.com/meltano/meltano/issues/1809) Fix LogModal padding render issue and `TypeError` with proper conditional check prior to dereferencing
- [#1810](https://gitlab.com/meltano/meltano/issues/1810) Fix an issue where Notifications would not be sent when the application used multiple workers

## 1.22.1 - (2020-02-26)

---

### New

- [#1783](https://gitlab.com/meltano/meltano/issues/1873) Add Shopify extractor as a hidden plugin
- [#1499](https://gitlab.com/meltano/meltano/issues/1499) Add date range selector to Analyze UI (requires a `type=date` or `type=time` in each model needing this functionality)

### Changes

- [#1777](https://gitlab.com/meltano/meltano/issues/1777) Update Meltano Analyze to only preselect the first column and aggregate attributes when no attributes have a `require`d setting
- [#1796](https://gitlab.com/meltano/meltano/issues/1796) Update date range and filter changes to trigger autorun if enabled

### Fixes

- [#1798](https://gitlab.com/meltano/meltano/issues/1798) Add OK button to toasts that couldn't be dismissed previously, to prevent them from getting in the way of modal buttons
- [#1803](https://gitlab.com/meltano/meltano/issues/1803) Ensure SMTP credentials can be set via environment variables
- [#1778](https://gitlab.com/meltano/meltano/issues/1778) Fix missing pipeline date when visiting page directly from URL

## 1.22.0 - (2020-02-24)

---

### New

- [#1646](https://gitlab.com/meltano/meltano/issues/1646) Add default Stripe dashboard
- [#1759](https://gitlab.com/meltano/meltano/issues/1759) Add default reports and dashboard for Google Ads data
- [#1775](https://gitlab.com/meltano/meltano/issues/1775) Add default dashboard for GitLab extractor
- [#1714](https://gitlab.com/meltano/meltano/issues/1714) Add support for a `required` setting in Models so Analyze can still work with more complex reporting scenarios (Facebook and Google Adwords need this)
- [#1780](https://gitlab.com/meltano/meltano/issues/1780) Add default reports and dashboard for Facebook Ads data

## 1.21.2 - (2020-02-18)

---

### New

- [#1740](https://gitlab.com/meltano/meltano/issues/1740) Add "Sharing Reports and Dashboards" section to Getting Started guide
- [#1484](https://gitlab.com/meltano/meltano/issues/1484) Add a subscription field to be notified when a Pipeline will be completed.

### Changes

- [#1740](https://gitlab.com/meltano/meltano/issues/1740) Update Getting Started guide screenshots with up-to-date UI

### Fixes

- [#1751](https://gitlab.com/meltano/meltano/issues/1751) Custom report ordering now works based on user customization
- [#1756](https://gitlab.com/meltano/meltano/issues/1756) Fix embed app to properly render based on `report` or `dashboard` type

## 1.21.1 - (2020-02-17)

---

### Fixes

- [#1754](https://gitlab.com/meltano/meltano/issues/1754) Fix duplicate "Share" button and Reports dropdown clipping issue

## 1.21.0 - (2020-02-17)

---

### New

- [#609](https://gitlab.com/meltano/meltano/issues/609) Add the Google Ads Extractor to Meltano as a hidden plugin. It will be fully enabled on Meltano UI once OAuth support is added. It uses the tap defined in https://gitlab.com/meltano/tap-adwords/
- [#1693](https://gitlab.com/meltano/meltano/issues/1693) Add default transformations for the Google Ads Extractor. They are using the dbt package defined in https://gitlab.com/meltano/dbt-tap-adwords
- [#1694](https://gitlab.com/meltano/meltano/issues/1694) Add default Meltano Models for the Google Ads Extractor. They are defined in https://gitlab.com/meltano/model-adwords
- [#1695](https://gitlab.com/meltano/meltano/issues/1695) Add documentation for the Google Ads Extractor
- [#1723](https://gitlab.com/meltano/meltano/issues/1723) Add various mobile and widescreen related style tweaks to improve base layout at mobile and widescreen widths

### Changes

- [!1460](https://gitlab.com/meltano/meltano/merge_requests/1460) Remove the FTP access from Meltano hosted instances
- [#1629](https://gitlab.com/meltano/meltano/issues/1629) Add "Share Dashboard" functionality
- [#1629](https://gitlab.com/meltano/meltano/issues/1629) Update report "Embed" button to "Share" and include a share link to accompany the embed snippet

### Fixes

- [#1680](https://gitlab.com/meltano/meltano/issues/1680) Fix initial "Last Run" button of a pipeline run to properly open the corresponding job log

## 1.20.1 - (2020-02-13)

---

### New

- [#1650](https://gitlab.com/meltano/meltano/issues/1650) create TOS page and add TOS link to website footer

### Changes

- [#1681](https://gitlab.com/meltano/meltano/issues/1681) Update `transform` during pipeline save to conditionally set `skip` vs. `run` to prevent wasted cycles for extractors that lack transformations
- [#1696](https://gitlab.com/meltano/meltano/issues/1696) Update dashboards list to be alphabetically sorted
- [#1710](https://gitlab.com/meltano/meltano/issues/1710) Hide `tap-fastly` in UI

### Fixes

- [#1696](https://gitlab.com/meltano/meltano/issues/1696) Fix duplicate chart renders when dashboard is loaded
- [#1696](https://gitlab.com/meltano/meltano/issues/1696) Fix "Add to Dashboards" button when loading an existing report (additionally updated `disabled` button states)
- [#1711](https://gitlab.com/meltano/meltano/issues/1711) Disable fields of all kinds when a plugin setting is protected or set in env or meltano.yml
- [#1712](https://gitlab.com/meltano/meltano/issues/1712) Fix lock icon tooltip message on plugin settings that were set in env or meltano.yml
- [#1677](https://gitlab.com/meltano/meltano/issues/1677) Properly represent values of boolean settings that were set using environment verariables in UI

## 1.20.0 - (2020-02-10)

---

### New

- [#1682](https://gitlab.com/meltano/meltano/issues/1682) Use human-readable update interval labels

### Changes

- [#1514](https://gitlab.com/meltano/meltano/issues/1514) Remove DBT docs integration
- [#1679](https://gitlab.com/meltano/meltano/issues/1679) Prevent the `hidden` settings from being sent to the front-end, potentially causing configuration failure

### Fixes

- [#1675](https://gitlab.com/meltano/meltano/issues/1675) Fix future grant diffing for databases and schemas
- [#1674](https://gitlab.com/meltano/meltano/issues/1674) Fix duplicate pipelines bug resulting from recent addition to view and update existing connections

## 1.19.2 - (2020-02-06)

---

### Fixes

- [#1672](https://gitlab.com/meltano/meltano/issues/1672) Pin Werkzeug version to 0.16.1 since 1.0.0 is unsupported by Flask-BabelEx

## 1.19.1 - (2020-02-06)

---

### Fixes

- [#1671](https://gitlab.com/meltano/meltano/issues/1671) Fix error handling bug that caused a console error that impacted further UI interaction

## 1.19.0 - (2020-02-06)

---

### New

- [#1545](https://gitlab.com/meltano/meltano/issues/1545) Add read-only report embed functionality via embeddable `iframe` copy-to-clipboard snippet
- [#1606](https://gitlab.com/meltano/meltano/issues/1606) Update UI after successful plugin configuration with auto installed reports and dashboards
- [#1614](https://gitlab.com/meltano/meltano/issues/1614) Add 'Fix Connection' and 'View Connection' CTAs to Integrations with corresponding pipelines
- [#1550](https://gitlab.com/meltano/meltano/issues/1550) Add the Meltano OAuth Service integration to manage the OAuth flow in the plugin configuration

### Changes

- [#1594](https://gitlab.com/meltano/meltano/issues/1594) Improve onboarding UX by moving the "Update Interval" selection to a post-successful-pipeline action
- [#1594](https://gitlab.com/meltano/meltano/issues/1594) Update pipelines to be sorted alphabetically to match data sources organization
- [#1659](https://gitlab.com/meltano/meltano/issues/1659) Update query attribute toggling and results UX when autorun query is on (via 500ms debounce)
- [#1475](https://gitlab.com/meltano/meltano/issues/1475) GitLab extractor in the UI steers user towards a single data source

### Fixes

- [#1657](https://gitlab.com/meltano/meltano/issues/1657) Fix `update_dashboard` error when payload lacked a `new_settings` key
- [#1602](https://gitlab.com/meltano/meltano/issues/1602) Fix instances where `<a disabled='...'>` vs. `<button disabled='...'>` didn't functionally disable the button (previously they were only disabled visually)
- [#1656](https://gitlab.com/meltano/meltano/issues/1656) Fix conditional header in docs to support Meltano.com and inline docs within the Meltano app

## 1.18.0 - (2020-02-03)

---

### New

- [#1154](https://gitlab.com/meltano/meltano/issues/1154) Adds non-dry mode to `meltano permissions` on Snowflake so that queries can be executed
- [#1578](https://gitlab.com/meltano/meltano/issues/1578) User can request help to delete their data from their MeltanoData instance

### Changes

- [#1516](https://gitlab.com/meltano/meltano/issues/1516) Pipelines now show extractor label rather than name
- [#1652](https://gitlab.com/meltano/meltano/issues/1652) Removes the `--full-refresh` command from `meltano permissions`

### Fixes

- [#1595](https://gitlab.com/meltano/meltano/issues/1595) Updates `meltano permissions` to only revoke permissions on databases defined in the spec
- [#1588](https://gitlab.com/meltano/meltano/issues/1588) Update `scrollTo` behavior in Job Log to work across browsers
- [#1660](https://gitlab.com/meltano/meltano/issues/1660) Fix minor action/mutation bug when loading a report in Analyze
- [#1607](https://gitlab.com/meltano/meltano/issues/1607) Fix inaccurate error during report additions/removal from dashboards (via refactor SSOT reports store)

## 1.17.1 - (2020-01-29)

---

### Changes

- [#1625](https://gitlab.com/meltano/meltano/issues/1625) Update docs on meltano.com to only include extractors and loaders provided in the hosted version of Meltano.
- [#1590](https://gitlab.com/meltano/meltano/issues/1590) Add additional targets to `dbt clean`
- [#1655](https://gitlab.com/meltano/meltano/issues/1655) Add UX message to close buttons in Job Log Modal to reinforce that the pipeline still runs after closing (Ben's hover idea)

### Fixes

- [#1618](https://gitlab.com/meltano/meltano/issues/1618) Fix an issue where an expired session would not redirect to the Login page
- [#1630](https://gitlab.com/meltano/meltano/issues/1630) Fix an integrations setup bug that prevented subsequent pipelines to be created unless a full page refresh occurred

## 1.17.0 - (2020-01-27)

---

### New

- [#1462](https://gitlab.com/meltano/meltano/issues/1462) User will be able to reorder dashboard reports
- [#1482](https://gitlab.com/meltano/meltano/issues/1482) Add future grants and revocations for schemas, tables, and views for roles in the `meltano permissions` command
- [#1376](https://gitlab.com/meltano/meltano/issues/1376) Add last updated date to reports
- [#1409](https://gitlab.com/meltano/meltano/issues/1409) Add data start date to Analysis page

- [#1241](https://gitlab.com/meltano/meltano/issues/1241) Add `dashboard` plugin type to enable bundling curated reports and dashboards for data sources
- [#1241](https://gitlab.com/meltano/meltano/issues/1241) Add `--include-related` flag to `meltano add` and `meltano install` to automatically install related plugins based on namespace
- [#1241](https://gitlab.com/meltano/meltano/issues/1241) Add default dashboard and reports for Google Analytics

### Changes

- [#1481](https://gitlab.com/meltano/meltano/issues/1481) Add table and view revocations for roles in the `meltano permissions` command
- [#1459](https://gitlab.com/meltano/meltano/issues/1459) Users can no longer install tap-carbon-intensity from the UI

### Fixes

- [#1600](https://gitlab.com/meltano/meltano/issues/1600) Fix tooltip for Data Source "Connect" buttons
- [#1605](https://gitlab.com/meltano/meltano/issues/1605) Fix an infinite loop causing extraneous API calls to the configuration endpoint
- [#1561](https://gitlab.com/meltano/meltano/issues/1561) Fix `onFocusInput()` to properly focus-and-auto-scroll to `<input type='file'>`s in the data source docs UI
- [#1561](https://gitlab.com/meltano/meltano/issues/1561) Fix `<input type='file'>` styling to better accommodate flexible widths

## 1.16.1 - (2020-01-23)

---

### New

- [#1592](https://gitlab.com/meltano/meltano/issues/1592) Add MAX and MIN aggregate functions to Meltano Models
- [#1552](https://gitlab.com/meltano/meltano/issues/1552) Add "Custom" data source CTA to link to the create custom data source docs
- [#1462](https://gitlab.com/meltano/meltano/issues/1462) User will be able to reorder dashboard reports

### Changes

- [#1510](https://gitlab.com/meltano/meltano/issues/1510) Remove breadcrumbs (not currently useful)
- [#1589](https://gitlab.com/meltano/meltano/issues/1589) Add dbt-specific files to a .gitignore
- [#1402](https://gitlab.com/meltano/meltano/issues/1402) Onboarding redesign to minimize steps and friction ('Extractors' as 'Data Sources', pipelines are secondary to 'Data Source' integrations, and removed loader, transform, and pipeline name as editable in favor of preselected values in accordance with our hosted solution)
- [#1402](https://gitlab.com/meltano/meltano/issues/1402) Local development now requires `.env` to connect a `target-postgres` loader (docs update to follow in [#1586](https://gitlab.com/meltano/meltano/issues/1586) )
- [#1410](https://gitlab.com/meltano/meltano/issues/1410) Update the Design UI to expose timeframes explicitly

### Fixes

- [#1573](https://gitlab.com/meltano/meltano/issues/1573) Fix docs `shouldShowNavbar` conditional and improve query string `embed=true` parsing
- [#1579](https://gitlab.com/meltano/meltano/issues/1579) Make color contrast for CTA buttons accessible
- [#1410](https://gitlab.com/meltano/meltano/issues/1410) Fix a problem with Report that has timeframes selections

### Breaks

## 1.16.0 - (2020-01-20)

---

### New

- [#1556](https://gitlab.com/meltano/meltano/issues/1556) Add default transformations for the Facebook Ads Extractor. They are using the dbt package defined in https://gitlab.com/meltano/dbt-tap-facebook
- [#1557](https://gitlab.com/meltano/meltano/issues/1557) Add default Meltano Models for the Facebook Ads Extractor. They are defined in https://gitlab.com/meltano/model-facebook
- [#1560](https://gitlab.com/meltano/meltano/issues/1560) Make the Facebook Ads Extractor available by default on Meltano UI

### Changes

- [#1541](https://gitlab.com/meltano/meltano/issues/1541) Revert `tap-csv`'s `kind: file` to text input for `csv_files_definition` as we don't fully support `tap-csv` via the UI with single (definition json) and multiple (csv files) file uploading
- [#1477](https://gitlab.com/meltano/meltano/issues/1477) Add a `read-only` mode to Meltano to disable all modifications from the UI

### Fixes

### Breaks

## 1.15.1 - (2020-01-16)

---

### New

- [#608](https://gitlab.com/meltano/meltano/issues/608) Add the Facebook Ads Extractor to Meltano as a hidden plugin. It will be fully enabled on Meltano UI once bundled Transformations and Models are added. It uses the tap defined in https://gitlab.com/meltano/tap-facebook/
- [meltano/model-stripe#2](https://gitlab.com/meltano/model-stripe/issues/2) Add timeframes to the Stripe models
- [#1533](https://gitlab.com/meltano/meltano/issues/1533) Add documentation for the Facebook Ads Extractor

### Changes

- [#1527](https://gitlab.com/meltano/meltano/issues/1527) Update the dashboard modal header to properly differentiate between "Create" and "Edit"
- [#1456](https://gitlab.com/meltano/meltano/issues/1456) 404 Error page now has better back functionality and ability to file new issues directly from the page

### Fixes

- [#1538](https://gitlab.com/meltano/meltano/issues/1538) Fix timeframes not properly displaying on the base table
- [#1574](https://gitlab.com/meltano/meltano/issues/1574) Fix an issue with Meltano crashing after a succesful login
- [#1568](https://gitlab.com/meltano/meltano/issues/1568) Restore support for custom plugins that don't have their available settings defined in discovery.yml

## 1.15.0 - (2020-01-13)

---

### New

- [#1483](https://gitlab.com/meltano/meltano/issues/1483) Add login audit columns to track last login time
- [#1480](https://gitlab.com/meltano/meltano/issues/1480) Add tests to `meltano permissions` command for Snowflake
- [#1392](https://gitlab.com/meltano/meltano/issues/1392) Add inline docs to Extractor configurations in iteration toward improving data setup onboarding

### Changes

- [#1480](https://gitlab.com/meltano/meltano/issues/1480) Add schema revocations for roles in the `meltano permissions` command
- [#1458](https://gitlab.com/meltano/meltano/issues/1458) Remove tap-carbon-intensity-sqlite model from default installation
- [#1458](https://gitlab.com/meltano/meltano/issues/1458) Update docs to reflect new getting started path and updated screenshots
- [#1513](https://gitlab.com/meltano/meltano/issues/1513) Remove dead code related to `/model` route that we no longer link to in favor of the contextual Analyze CTAs and the `MainNav.vue`'s Analyze dropdown
- [#1542](https://gitlab.com/meltano/meltano/issues/1542) Update version, logout, and help UI partial (upper right) to have less prominence and more clearly communicate the "Sign Out" action

### Fixes

- [#1480](https://gitlab.com/meltano/meltano/issues/1480) Fix database revocations corner case for roles in the `meltano permissions` command
- [#1553](https://gitlab.com/meltano/meltano/issues/1553) Fix bug occurring when loading a report that lacks join tables
- [#1540](https://gitlab.com/meltano/meltano/issues/1540) Meltano Analyze will now leverage Pipelines instead of Loaders in the connection dropdown
- [#1540](https://gitlab.com/meltano/meltano/issues/1540) Meltano Analyze will now infer the connection to use instead of it being provided by the user

### Breaks

## 1.14.3 - (2020-01-09)

---

### Fixes

- [#1521](https://gitlab.com/meltano/meltano/issues/1521) Sanitize user-submitted string before using it in file path

## 1.14.2 - (2020-01-09)

---

### New

- [#1391](https://gitlab.com/meltano/meltano/issues/1391) Lock all settings that are controlled through environment variables
- [#1393](https://gitlab.com/meltano/meltano/issues/1393) Add contextual Analyze CTAs for each Pipeline in the Pipelines list
- [#1551](https://gitlab.com/meltano/meltano/issues/1551) Add dbt clean before compile and runs

### Changes

- [#1424](https://gitlab.com/meltano/meltano/issues/1424) Update pipeline elapsed time display to be more human friendly

### Fixes

- [#1430](https://gitlab.com/meltano/meltano/issues/1430) Fix the state not stored for pipelines when Transforms run
- [#1448](https://gitlab.com/meltano/meltano/issues/1448) Fix `AnalyzeList.vue` to display message and link when lacking contextual models

### Breaks

## 1.14.1 - (2020-01-06)

---

### Fixes

- [#1520](https://gitlab.com/meltano/meltano/issues/1520) Fix bug when updating a dashboard that could undesirably overwrite another existing dashboard

### Breaks

## 1.14.0 - (2019-12-30)

---

### New

- [#1461](https://gitlab.com/meltano/meltano/issues/1461) Display toasted notification for report adding to dashboard
- [#1419](https://gitlab.com/meltano/meltano/issues/1419) Add ability to edit and delete dashboards
- [#1411](https://gitlab.com/meltano/meltano/issues/1411) Add download log button to Job Log Modal

### Changes

- [#1311](https://gitlab.com/meltano/meltano/issues/1311) Remove unused meltano/meltano/runner docker image
- [#1502](https://gitlab.com/meltano/meltano/issues/1502) Update configuration file uploads to occur on save vs. file picker completion

### Fixes

- [#1518](https://gitlab.com/meltano/meltano/issues/1518) Fix bug that caused all text fields to show up as required in configuration modals
- [#1446](https://gitlab.com/meltano/meltano/issues/1446) Fix bug that could result in a broken report when the report URL was manually modified
- [#1411](https://gitlab.com/meltano/meltano/issues/1411) Fix bug when reading too large a job log file

## 1.13.0 - (2019-12-23)

---

### New

- [#1269](https://gitlab.com/meltano/meltano/issues/1269) Add `kind: file` so single file uploads can be used with extractors (`tap-google-analytics`'s `key_file_location` is the first user)
- [#1494](https://gitlab.com/meltano/meltano/issues/1494) Add `LIKE` options to Analyze Filter UI so users better understand what filtering patterns are available

### Changes

- [#1399](https://gitlab.com/meltano/meltano/issues/1399) Log Modal now has a prompt to explain potential factors in required time for pipelines to complete
- [#1433](https://gitlab.com/meltano/meltano/issues/1433) Remove `/orchestrate` route and thus the Airflow iframe as this is overkill for our current target users

### Fixes

- [#1434](https://gitlab.com/meltano/meltano/issues/1434) Fix Analyze CTAs to only enable if at least one related pipeline has succeeded
- [#1447](https://gitlab.com/meltano/meltano/issues/1447) Various fixes around loading and reloading reports to mitigate false positive `sqlErrorMessage` conditions
- [#1509](https://gitlab.com/meltano/meltano/issues/1509) Allow plugin profile config to be set through meltano.yml

## 1.12.2 - (2019-12-20)

---

### New

- [#1437](https://gitlab.com/meltano/meltano/issues/1437) Users can now share their dashboards with an automatically generated email

### Changes

- [#1466](https://gitlab.com/meltano/meltano/issues/1466) Filters now have clear language and indiciation that they use AND for chaining
- [#1464](https://gitlab.com/meltano/meltano/issues/1464) Remove the "only" option for transforms in Create Pipeline form

- [#1399](https://gitlab.com/meltano/meltano/issues/1399) Log Modal now has a prompt to explain potential factors in required time for pipelines to complete
- [#1431](https://gitlab.com/meltano/meltano/issues/1431) Add "pipeline will still run if modal is closed" message in the Job Log Modal

### Changes

- [#1422](https://gitlab.com/meltano/meltano/issues/1422) Update start date field to have a recommendation

### Fixes

- [#1447](https://gitlab.com/meltano/meltano/issues/1447) Various fixes around loading and reloading reports to mitigate false positive `sqlErrorMessage` conditions
- [#1443](https://gitlab.com/meltano/meltano/issues/1443) Fix tooltip clipping in modals
- [#1500](https://gitlab.com/meltano/meltano/issues/1500) Fix `meltano install` not running the migrations.

## 1.12.1 - (2019-12-18)

---

### Changes

- [#1403](https://gitlab.com/meltano/meltano/issues/1403) Remove "Orchestrate", "Model", and "Notebook" from the main navigation until each respective UI is more useful (the `/orchestrate` and `/model` routes still exist)
- [#1476](https://gitlab.com/meltano/meltano/issues/1476) Add database and warehouse revocations for roles in the `meltano permissions` command
- [#1473](https://gitlab.com/meltano/meltano/issues/1473) Update Release issue template to recent guidelines

## 1.12.0 - (2019-12-16)

---

### New

- [#1374](https://gitlab.com/meltano/meltano/issues/1374) Add role revocation for users and roles in the `meltano permissions` command
- [#1377](https://gitlab.com/meltano/meltano/issues/1377) Document cleanup steps after MeltanoData testing
- [#1438](https://gitlab.com/meltano/meltano/issues/1438) Add documentation for DNS spoofing error
- [#1436](https://gitlab.com/meltano/meltano/issues/1436) Add video walkthrough on how to setup Google Analytics so that the Meltano Extractor can be able to access the Google APIs and the Google Analytics data.

### Changes

- [#1350](https://gitlab.com/meltano/meltano/issues/1350) Switch to all lower case for Snowflake permission comparisons in the `meltano permissions` command
- [#1449](https://gitlab.com/meltano/meltano/issues/1449) Hide the Marketo Extractor form Meltano UI
- [#1397](https://gitlab.com/meltano/meltano/issues/1397) Optimize workflow for MeltanoData setup
- [#1423](https://gitlab.com/meltano/meltano/issues/1423) Update sidebar and docs to include Ansible

## 1.11.2 - (2019-12-13)

---

### Changes

- [#1435](https://gitlab.com/meltano/meltano/issues/1435) Change "Model" to "Analyze" so the Pipeline CTA is actionable and less abstract
- [#1432](https://gitlab.com/meltano/meltano/issues/1432) Changed "Close" to "Back" in Log Modal to help mitigate "Am I ending the pipeline?" concerns

### Fixes

- [#1439](https://gitlab.com/meltano/meltano/issues/1439) Fix relative elapsed time since last run time display in the Pipelines UI
- [#1441](https://gitlab.com/meltano/meltano/issues/1441) Fix auto advance to "Create Pipeline" when coming from "Load" step (previously "Transform" step, but this has been removed from the UI)
- [#1440](https://gitlab.com/meltano/meltano/issues/1440) Allow installed plugins to appear in UI even if hidden in configuration

## 1.11.1 - (2019-12-12)

---

### New

- [#1351](https://gitlab.com/meltano/meltano/issues/1351) Add "Create Meltano Account" promo for `meltano.meltanodata.com`
- [#1055](https://gitlab.com/meltano/meltano/issues/1055) Add "Disable" button to Tracking Acknowledgment toast so user's can opt-out from the UI
- [#1408](https://gitlab.com/meltano/meltano/issues/1408) Add "Last Run" context to each pipeline
- [#1408](https://gitlab.com/meltano/meltano/issues/1408) Add "Started At", "Ended At", and "Elapsed" to Job Log modal
- [#1390](https://gitlab.com/meltano/meltano/issues/1390) Display of extractors and loaders can now be configured through the `hidden` property in `discovery.yml`

### Changes

- [#1398](https://gitlab.com/meltano/meltano/issues/1398) Update default Transform from "Skip" to "Run"
- [#1406](https://gitlab.com/meltano/meltano/issues/1406) Update Analyze Query section CSS for improved UX (visually improved organization and scanability)
- [#1417](https://gitlab.com/meltano/meltano/issues/1417) Update SCSS variable usage in components for SSOT styling
- [#1408](https://gitlab.com/meltano/meltano/issues/1408) Updated date and time displays to be human-friendly (`moment.js`)
- [#1268](https://gitlab.com/meltano/meltano/issues/1268) Remove Transform step from UI (Create Schedule still allows choosing "Skip" or "Only" but will intelligently default to "Skip" or "Run")

## 1.11.0 - (2019-12-09)

---

### New

- [#1361](https://gitlab.com/meltano/meltano/issues/1361) Add `kind: hidden` to `discovery.yml` so certain connector settings can validate with a default `value` but remain hidden from the user for improved UX

### Changes

- [#1389](https://gitlab.com/meltano/meltano/issues/1389) Temporary Profiles feature removal (conditionally removed if 2+ profiles not already created so existing users can continue using multiple profiles if created)
- [#1373](https://gitlab.com/meltano/meltano/issues/1373) Update MeltanoData deletion process with 1Password

### Fixes

- [#1401](https://gitlab.com/meltano/meltano/issues/1401) Fix double instance of self hosted CTA on desktop sites

## 1.10.2 - (2019-12-06)

---

### Changes

- [#1371](https://gitlab.com/meltano/meltano/issues/1371) Provide more specific instructions for Google Analytics configuration
- [#1381](https://gitlab.com/meltano/meltano/issues/1381) Update the default directory for client_secrets.json for the Google Analytics Extractor to be located under the extract/ directory and not the project's root.
- [#1345](https://gitlab.com/meltano/meltano/issues/1345) Update the documentation for the [Salesforce Extractor](https://www.meltano.com/plugins/extractors/salesforce.html) to contain additional information on Security Tokens
- [#1383](https://gitlab.com/meltano/meltano/issues/1383) Add CTA for hosted solution signup to navigation

### Fixes

- [#1379](https://gitlab.com/meltano/meltano/issues/1379) Fix an issue with Airflow scheduling too many jobs.
- [#1386](https://gitlab.com/meltano/meltano/issues/1386) Fix connector modal clipping issue where small browser heights prevented accessing the "Save" area

### Breaks

## 1.10.1 - (2019-12-05)

---

### Changes

- [#1373](https://gitlab.com/meltano/meltano/issues/1373) Update MeltanoData deletion process with 1Password
- [#1373](https://gitlab.com/meltano/meltano/issues/1373) Update Analyze dropdown as scrollable to better display model CTAs (scrollable dropdown vs. scrolling entire page)

### Fixes

- [#1373](https://gitlab.com/meltano/meltano/issues/1373) Fix formatting on custom containers in MeltanoData guide

## 1.10.0 - (2019-12-04)

---

### New

- [#1343](https://gitlab.com/meltano/meltano/issues/1343) Add current Meltano version to main navigation

### Changes

- [#1358](https://gitlab.com/meltano/meltano/issues/1358) Update MeltanoData guide with maintenance and debugging instructions
- [#1337](https://gitlab.com/meltano/meltano/issues/1337) Add CTA to installations for free hosted dashboards
- [#1365](https://gitlab.com/meltano/meltano/issues/1365) Add process for deleting meltanodata instances
- [#1340](https://gitlab.com/meltano/meltano/issues/1340) Update connector settings UI to communicate the required status of each setting
- [#1357](https://gitlab.com/meltano/meltano/issues/1357) Update LogModal Analyze CTAs so Analyze can preselect the correct loader for a given analysis

### Fixes

- [#1364](https://gitlab.com/meltano/meltano/issues/1364) Fix instructions to SSH into MeltanoData.com instance

## 1.9.1 - (2019-12-04)

---

### Fixes

- [#1355](https://gitlab.com/meltano/meltano/issues/1355) Upgrade version of `discovery.yml` so that not upgraded Meltano instances with a pre v1.9.0 Meltano version do not break.

## 1.9.0 - (2019-12-03)

---

### New

- [marketing#103](https://gitlab.com/meltano/meltano-marketing/issues/103) Add Google Site Verification token to site
- [#1346](https://gitlab.com/meltano/meltano/issues/1346) Add new tutorial for using FileZilla with a Meltano project
- [#1292](https://gitlab.com/meltano/meltano/issues/1292) Add guide for setting up Meltano projects on meltanodata.com

### Changes

- [#1341](https://gitlab.com/meltano/meltano/issues/1341) Various `discovery.yml` and connector configuration UI updates to improve UX.
- [#1341](https://gitlab.com/meltano/meltano/issues/1341) Updated documentation to communicate the various optional settings of a connector

### Fixes

- [#1334](https://gitlab.com/meltano/meltano/issues/1334) Fix automatic population of airflow.cfg after installation
- [#1344](https://gitlab.com/meltano/meltano/issues/1344) Fix an ELT automatic discovery error when running Meltano on Python3.6

## 1.8.0 - (2019-12-02)

---

### New

- [#764](https://gitlab.com/meltano/meltano/issues/764) Add plugin profiles to enable multiple configurations for extractors
- [#1081](https://gitlab.com/meltano/meltano/issues/1081) Add ability to delete data pipelines
- [#1217](https://gitlab.com/meltano/meltano/issues/1217) Add "Test Connection" button to validate connection settings prior to ELT runs
- [#1236](https://gitlab.com/meltano/meltano/issues/1236) Add contextual Analyze CTAs in the Job Log UI
- [#1271](https://gitlab.com/meltano/meltano/issues/1271) Add labels in discovery.yml for easy brand definition

### Changes

- [#1323](https://gitlab.com/meltano/meltano/issues/1323) Add CTA to send users to Typeform to provide info for setting up a hosted dashboard

- [#1323](https://gitlab.com/meltano/meltano/issues/1323) Add CTA to send users to Typeform to provide info for setting up a hosted dashboard
- [#1271](https://gitlab.com/meltano/meltano/issues/1271) Improve messaging on tap and target settings modals
- [#1226](https://gitlab.com/meltano/meltano/issues/1226) Update Pipelines main navigation link to show all data pipeline schedules if that step has been reached
- [#1323](https://gitlab.com/meltano/meltano/issues/1323) Add CTA to send users to Typeform to provide info for setting up a hosted dashboard
- [#1271](https://gitlab.com/meltano/meltano/issues/1271) Improve messaging on tap and target settings modals
- [#1246](https://gitlab.com/meltano/meltano/issues/1246) Update the [Salesforce API + Postgres](https://www.meltano.com/tutorials/salesforce-and-postgres.html) Tutorial to use Meltano UI for setting up the Extractor and Loader, running the ELT pipeline and analyzing the results.

- [#1225](https://gitlab.com/meltano/meltano/issues/1225) Update dbt docs link to be conditional so the user doesn't experience 404s

## 1.7.2 - (2019-11-26)

---

### Fixes

- [#1318](https://gitlab.com/meltano/meltano/merge_requests/1318/) Pin dbt version to `v0.14.4` to address Meltano Transformation failing when using dbt `v0.15.0`

## 1.7.1 - (2019-11-25)

---

### Fixes

- [#1184](https://gitlab.com/meltano/meltano/merge_requests/1184/) Fix `contextualModels` implementation for contextual CTAs in Job Log modal

## 1.7.0 - (2019-11-25)

---

### New

- [#1236](https://gitlab.com/meltano/meltano/issues/1236) Add contextual Analyze CTAs in the Job Log UI

### Fixes

- [#1298](https://gitlab.com/meltano/meltano/issues/1298) Let default entity selection be configured in discovery.yml under `select`
- [#1298](https://gitlab.com/meltano/meltano/issues/1298) Define default entity selection for tap-salesforce
- [#1304](https://gitlab.com/meltano/meltano/issues/1304) Fix Meltano subprocess fetching large catalogs (e.g. for Salesforce) getting stuck do to the subprocess' stderr buffer filling and the process getting deadlocked.

## 1.6.0 - (2019-11-18)

---

### New

- [#1235](https://gitlab.com/meltano/meltano/issues/1235) Add help link button in the app
- [#1285](https://gitlab.com/meltano/meltano/issues/1285) Add link to YouTube guidelines for release instructions
- [#1277](https://gitlab.com/meltano/meltano/issues/1277) Move sections that don't apply to outside contributors from Contributing and Roadmap docs to Handbook: Release Process, Release Schedule, Demo Day, Speedruns, DigitalOcean Marketplace

### Changes

- [#1257](https://gitlab.com/meltano/meltano/issues/1257) Prevent modified logo file upon each build
- [#1289](https://gitlab.com/meltano/meltano/issues/1289) Dismiss all modals when using the escape key
- [#1282](https://gitlab.com/meltano/meltano/issues/1282) Remove Entity Selection from the UI (still available in CLI) and default to "All" entities for a given data source
- [#1303](https://gitlab.com/meltano/meltano/issues/1303) Update the configuration options for the Salesforce Extractor to only include relevant properties. Remove properties like the client_id that were not used for username/password authentication.
- [#1308](https://gitlab.com/meltano/meltano/issues/1308) Update the configuration options for the Marketo Extractor to use a Start Date instead of a Start Time.

### Fixes

- [#1297](https://gitlab.com/meltano/meltano/issues/1297) Get actual latest ELT job log by sorting matches by creation time with nanosecond resolution
- [#1297](https://gitlab.com/meltano/meltano/issues/1297) Fix pipeline failure caused by jobs that require true concurrency being executed on CI runners that don't

## 1.5.0 - (2019-11-11)

---

### New

- [#1222](https://gitlab.com/meltano/meltano/issues/1222) Include static application security testing (SAST) in the pipeline
- [#1164](https://gitlab.com/meltano/meltano/issues/1164) Add "transform limitations" message to Transform UI
- [#1272](https://gitlab.com/meltano/meltano/issues/1272) Add Vuepress plugin to generate a sitemap on website build
- [meltano-marketing#89](https://gitlab.com/meltano/meltano-marketing/issues/89) Adds basic title and meta descriptions to all public-facing website & documentation pages.

### Changes

- [#1239](https://gitlab.com/meltano/meltano/issues/1239) Update header buttons layout on small viewports
- [#1019](https://gitlab.com/meltano/meltano/issues/1019) Automatically update package.json file versions
- [#1253](https://gitlab.com/meltano/meltano/issues/1253) Do not allow `meltano` command invocation without any argument
- [#1192](https://gitlab.com/meltano/meltano/issues/1192) Improve helper notes associated with each Extract, Load, and Transform step to better communicate the purpose of each
- [#1201](https://gitlab.com/meltano/meltano/issues/1201) Improved "Auto Advance" messaging regarding Entity Selection. We also doubled the default toast time to improve likelihood of reading feedback.
- [#1191](https://gitlab.com/meltano/meltano/issues/1191) update Google Analytics extractor documentation to explain how to set up the Google Analytics API, and remove duplicate instructions from the [Google Analytics API + Postgres tutorial](http://meltano.com/tutorials/google-analytics-with-postgres.html#prerequisites)
- [#1199](https://gitlab.com/meltano/meltano/issues/1199) Add example and sample CSV files to the CSV extractor documentation
- [#1247](https://gitlab.com/meltano/meltano/issues/1247) Update the [Loading CSV Files to a Postgres Database](https://www.meltano.com/tutorials/csv-with-postgres.html) Tutorial to use Meltano UI for setting up the Extractor and Loader, running the ELT pipeline and analyzing the results. Also provide all the files used in the tutorial (transformations, models, etc) as downloadable files.
- [#1279] Revise ["Roadmap" section](https://meltano.com/docs/roadmap.html) of the docs with clarified persona, mission, vision, and re-order content
- [#1134](https://gitlab.com/meltano/meltano/issues/1134) Update the [GitLab API + Postgres](https://www.meltano.com/tutorials/gitlab-and-postgres.html). Include video walk-through and update the end to end flow to only use Meltano UI.
- [#95](https://gitlab.com/meltano/meltano-marketing/issues/95) Update the DigitalOcean CTA to go to the public directory page for the Meltano droplet
- [#1270](https://gitlab.com/meltano/meltano/issues/1270) Main navigation "Pipeline" to "Pipelines" to reinforce multiple vs. singular (conflicts a bit with the verb approach of the other navigation items but we think it's worth it for now)
- [#1240](https://gitlab.com/meltano/meltano/issues/1240) Provide clarity around how Airflow can be used directly in documentation and UI
- [#1263](https://gitlab.com/meltano/meltano/issues/1263) Document lack of Windows support and suggest WSL, Docker

### Fixes

- [#1259](https://gitlab.com/meltano/meltano/issues/1259) Fix `meltano elt` not properly logging errors happening in the ELT process
- [#1183](https://gitlab.com/meltano/meltano/issues/1183) Fix a race condition causing the `meltano.yml` to be empty in some occurence
- [#1258](https://gitlab.com/meltano/meltano/issues/1258) Fix format of custom extractor's capabilities in meltano.yml
- [#1215](https://gitlab.com/meltano/meltano/issues/1215) Fix intercom documentation footer overlap issue.
- [#1215](https://gitlab.com/meltano/meltano/issues/1215) Fix YouTube iframes to be responsive (resolves unwanted side-effect of horizontal scrollbar at mobile/tablet media queries)

## 1.4.0 - (2019-11-04)

---

### New

- [#1208](https://gitlab.com/meltano/meltano/issues/1208) Add description to `Plugin` definition and updated `discovery.yml` and UI to consume it
- [#1195](https://gitlab.com/meltano/meltano/issues/1195) Add temporary message in configuration communicating their global nature until "Profiles" are implemented
- [#1245](https://gitlab.com/meltano/meltano/issues/1245) Add detailed information on the documentation about events tracked by Meltano when Anonymous Usage Data tracking is enabled.
- [#1228](https://gitlab.com/meltano/meltano/issues/1228) Add preselections of the first column and aggregate of base table to initialize Analyze with data by default.

### Changes

- [#1244](https://gitlab.com/meltano/meltano/issues/1244) Add instructions on how to deactivate a virtual environment
- [#1082](https://gitlab.com/meltano/meltano/issues/1082) Meltano will now enable automatically DAGs created in Airflow
- [#1231](https://gitlab.com/meltano/meltano/issues/1231) Update CLI output during project initialization
- [#1126](https://gitlab.com/meltano/meltano/issues/1126) Minor UI updates to improve clarity around Schedule step and Manual vs Orchestrated runs
- [#1210](https://gitlab.com/meltano/meltano/issues/1210) Improved SQLite loader configuration context (name and description)
- [#1185](https://gitlab.com/meltano/meltano/issues/1185) Remove majority of unimplemented placeholder UI buttons
- [#1166](https://gitlab.com/meltano/meltano/issues/1166) Clarify in documentation that plugin configuration is stored in the `.meltano` directory, which is in `.gitignore`.
- [#1200](https://gitlab.com/meltano/meltano/issues/1200) Link to new Getting Help documentation section instead of issue tracker where appropriate

- [#1227](https://gitlab.com/meltano/meltano/issues/1227) Update Notebook `MainNav` link to jump to our Jupyter Notebook docs

### Fixes

- [#1075](https://gitlab.com/meltano/meltano/issues/1075) Fix a bug that caused `target-csv` to fail.
- [#1233](https://gitlab.com/meltano/meltano/issues/1233) Fix the Design page failing to load a Design that has timeframes on the base table
- [#1187](https://gitlab.com/meltano/meltano/issues/1187) Updated configuration to support `readonly` kind to prevent unwanted editing
- [#1187](https://gitlab.com/meltano/meltano/issues/1187) Updated configuration to setting resets to prevent unwanted editing
- [#1187](https://gitlab.com/meltano/meltano/issues/1187) Updated configuration to conditionally reset certain settings to prevent unwanted editing
- [#1187](https://gitlab.com/meltano/meltano/issues/1187) Updated configuration to prevent unwanted editing until we handle this properly with role-based access control
- [#1187](https://gitlab.com/meltano/meltano/issues/1187) Updated certain connector configuration settings with a `readonly` flag to prevent unwanted editing in the UI. This is temporary and will be removed when we handle this properly with role-based access control.
- [#1198](https://gitlab.com/meltano/meltano/issues/1198) Fix "More Info." link in configuration to properly open a new tab via `target="_blank"`

- [#1229](https://gitlab.com/meltano/meltano/issues/1229) Improve extractor schema autodiscovery error messages and don't attempt autodiscovery when it is known to not be supported, like in the case of tap-gitlab
- [#1207](https://gitlab.com/meltano/meltano/issues/1207) Updated all screenshots in Getting Started Guide to reflect the most current UI

## 1.3.0 - (2019-10-28)

---

### New

- [#991](https://gitlab.com/meltano/meltano/issues/991) Add e2e tests for simple sqlite-carbon workflow
- [#1103](https://gitlab.com/meltano/meltano/issues/1103) Add Intercom to Meltano.com to interact with our users in real-time
- [#1130](https://gitlab.com/meltano/meltano/issues/1130) Add Tutorial for extracting data from Google Analytics and loading the extracted data to Postgres
- [#1168](https://gitlab.com/meltano/meltano/issues/1168) Speedrun video added to home page and new release issue template
- [#1182](https://gitlab.com/meltano/meltano/issues/1182) Add `null`able date inputs so optional dates aren't incorrectly required in validation
- [#1169](https://gitlab.com/meltano/meltano/issues/1169) Meltano now generates the dbt documentation automatically

### Changes

- [!1061](https://gitlab.com/meltano/meltano/merge_requests/1061) Update the Getting Started Guide and the Meltano.com documentation with the new UI and information about job logging and how to find the most recent run log of a pipeline.
- [#1213](https://gitlab.com/meltano/meltano/issues/1213) Add VuePress use and benefits to documentation
- [#922](https://gitlab.com/meltano/meltano/issues/922) Document the importance of transformations and how to get started
- [#1167](https://gitlab.com/meltano/meltano/issues/1167) Iterate on docs to improve readability and content updates

### Fixes

- [#1173](https://gitlab.com/meltano/meltano/issues/1173) Fix `sortBy` drag-and-drop bug in Analyze by properly using `tryAutoRun` vs. `runQuery`
- [#1079](https://gitlab.com/meltano/meltano/issues/1079) `meltano elt` will now run in isolation under `.meltano/run/elt`
- [#1204](https://gitlab.com/meltano/meltano/issues/1204) move project creation steps out of the local installation section of the docs and into the Getting Started Guide
- [#782](https://gitlab.com/meltano/meltano/issues/782) Update timeframe label and fix timeframe attributes to properly display in the Result Table

## 1.2.1 - (2019-10-22)

---

### New

- [#1123](https://gitlab.com/meltano/meltano/issues/1123) Add first-class "Submit Issue" CTA to help expedite resolution when a running job fails. Also updated the "Log" CTA in the Pipelines UI to reflect a failed state.

### Fixes

- [#1172](https://gitlab.com/meltano/meltano/issues/1172) Fix analytics issue related to app version

## 1.2.0 - (2019-10-21)

---

### New

- [#1121](https://gitlab.com/meltano/meltano/issues/1121) Add ability to configure listen address of Meltano and Airflow
- [#1022](https://gitlab.com/meltano/meltano/issues/1022) Add "Autorun Query" toggle and persist the user's choice across sessions
- [#1060](https://gitlab.com/meltano/meltano/issues/1060) Auto advance to Job Log from Pipeline Schedule creation
- [#1111](https://gitlab.com/meltano/meltano/issues/1111) Auto advance to Loader installation step when an extractor lacks entity selection

### Changes

- [#1013](https://gitlab.com/meltano/meltano/issues/1013) Toast initialization and analytics initialization cleanup

### Fixes

- [#1050](https://gitlab.com/meltano/meltano/issues/1050) Fix a bug where the Job log would be created before the `transform` are run.
- [#1122](https://gitlab.com/meltano/meltano/issues/1122) `meltano elt` will now properly run when using `target-snowflake`.
- [#1159](https://gitlab.com/meltano/meltano/issues/1159) Minor UI fixes (proper `MainNav` Model icon active color during Analyze route match & "Run" auto query related cleanup) and `...NameFromRoute` refactor renaming cleanup

## 1.1.0 - (2019-10-16)

---

### New

- [#1106](https://gitlab.com/meltano/meltano/issues/1106) Add description metadata to the GitLab extractor's Ultimate License configuration setting
- [#1057](https://gitlab.com/meltano/meltano/issues/1057) Auto advance to Entity Selection when an extractor lacks configuration settings
- [#51](https://gitlab.com/meltano/meltano-marketing/issues/51) Update Google Analytics to track `appVersion`, custom `projectId`, and to properly use the default `clientId`. The CLI also now uses `client_id` to differentiate between a CLI client id (not versioned) and the project id (versioned).
- [#1012](https://gitlab.com/meltano/meltano/issues/1012) Add intelligent autofocus for improved UX in both Extractor and Loader configuration
- [#758](https://gitlab.com/meltano/meltano/issues/758) Update 'meltano permissions' to add --full-refresh command to revoke all privileges prior to granting
- [#1113](https://gitlab.com/meltano/meltano/issues/1113) Update 'meltano permissions' to have the ability to find all schemas matching a partial name such as `snowplow_*`
- [#1114](https://gitlab.com/meltano/meltano/issues/1114) Update 'meltano permissions' to include the OPERATE privilege for Snowflake warehouse

### Changes

- Compress meltano-logo.png
- [#1080](https://gitlab.com/meltano/meltano/issues/1080) Temporarily disable Intercom until userId strategy is determined
- [#1058](https://gitlab.com/meltano/meltano/issues/1058) Updated the selected state of grouped buttons to fill vs. stroke. Updated the docs to reflect the reasoning to ensure consistency in Meltano's UI visual language
- [#1068](https://gitlab.com/meltano/meltano/issues/1068) Replace dogfooding term in docs to speedrun
- [#1101](https://gitlab.com/meltano/meltano/issues/1101) Add new tour video to home page
- [#1101](https://gitlab.com/meltano/meltano/issues/1101) Update design to improve readability and contrast
- [#1115](https://gitlab.com/meltano/meltano/issues/1115) Update 'meltano permissions' to not require an identially named role for a given user

### Fixes

- [#1120](https://gitlab.com/meltano/meltano/issues/1120) Fix a concurrency bug causing `meltano select` to crash.
- [#1086](https://gitlab.com/meltano/meltano/issues/1086) Fix a concurrency issue when the `meltano.yml` file was updated.
- [#1112](https://gitlab.com/meltano/meltano/issues/1112) Fix the "Run" button to improve UX by properly reflecting the running state for auto-running queries
- [#1023](https://gitlab.com/meltano/meltano/issues/1023) Fix last vuex mutation warning with editable `localConfiguration` clone approach

### Breaks

## 1.0.1 - (2019-10-07)

---

### Fixes

- Patch technicality due to PyPi limitation (v1 already existed from a publish mistake seven+ months ago) with needed changelog New/Changes/Fixes section headers

## 1.0.0 - (2019-10-07)

---

### New

- [#1020](https://gitlab.com/meltano/meltano/issues/1020) Update Command Line Tools documentation to reflect a standard format with opportunities for improvement in the future
- [#524](https://gitlab.com/meltano/meltano/issues/524) There is a new Plugins section on the site to contain all ecosystem related libraries (i.e., extractors, loaders, etc.)

### Changes

- [#1087](https://gitlab.com/meltano/meltano/issues/1087) Fix `meltano select` not seeding the database when run as the first command.
- [#1090](https://gitlab.com/meltano/meltano/issues/1090) Update the namespace for all plugins. Also the default schema used will go back to including the `tap_` prefix to avoid conflicts with existing schemas (e.g. a local `gitlab` or `salesforce` schema). This also fixes `tap-csv` and `tap-google-analytics` not properly working after the latest Meltano release.
- [#1047](https://gitlab.com/meltano/meltano-marketing/issues/1047) Fix a bug where some configuration values were not redacted

### Fixes

### Breaks

- [#1085](https://gitlab.com/meltano/meltano/issues/1085) Fix Analyze model dropdown to properly reflect installed `models`
- [#1089](https://gitlab.com/meltano/meltano/issues/1089) Properly re-initialize the Analyze page after a new analysis is selected during an existing analysis (this issue surfaced due to the recent Analyze dropdown CTAs addition which enables an analysis change during an existing one)
- [#1092](https://gitlab.com/meltano/meltano/issues/1092) Fix async condition so the design store's `defaultState` is properly applied before loading a new design via `initializeDesign`

## 0.44.1 - (2019-10-03)

---

### New

- [#51](https://gitlab.com/meltano/meltano-marketing/issues/51) Add Google Analytics tracking acknowledgment in the UI
- [#926](https://gitlab.com/meltano/meltano/issues/926) Add step-by-step intructions for using the DigitalOcean one-click installer
- [#1076](https://gitlab.com/meltano/meltano/issues/1076) Enable Log button in pipelines UI after route change or hard refresh if a matching log exists
- [#1067](https://gitlab.com/meltano/meltano/issues/1067) Add Model landing page and update Analyze main navigation to a dropdown displaying the various analysis CTAs associated with each model
- [#1080](https://gitlab.com/meltano/meltano/issues/1080) Add live chat support on Meltano.com website using Intercom.io

### Changes

- [#1069](https://gitlab.com/meltano/meltano/issues/1069) Meltano will now use the schedule's name to run incremental jobs
- [#926](https://gitlab.com/meltano/meltano/issues/926) Move manual DigitalOcean Droplet configuration instructions to advanced tutorials
- Collapse Installation docs into a single section

### Fixes

- [#1071](https://gitlab.com/meltano/meltano/issues/1071) Fix `rehydratePollers` so the UI reflects running jobs after a hard refresh or route change (this surfaced from the recent [!963](https://gitlab.com/meltano/meltano/merge_requests/963) change)
- [#1075](https://gitlab.com/meltano/meltano/issues/1075) Fix an issue where `meltano elt` would fail when a previous job was found

## 0.44.0 - (2019-09-30)

---

### New

- [#950](https://gitlab.com/meltano/meltano/issues/950) Removed the Analyze connection configuration: Meltano will now infer connections out of each loader configuration.
- [#1002](https://gitlab.com/meltano/meltano/issues/1002) Analyze UI now displays the Topic's (analysis model's) description text if applicable
- [#1032](https://gitlab.com/meltano/meltano/issues/1032) Add 'Model' and 'Notebook' to main navigation to communicate that Meltano plans to empower users with modeling and notebooking functionality
- [#949](https://gitlab.com/meltano/meltano/issues/949) Add "Log" button and dedicated sub-UI for tracking an ELT run's status more granularly

- [#932](https://gitlab.com/meltano/meltano/issues/932) Meltano can now be upgraded from the UI directly.

### Changes

- [#1045](https://gitlab.com/meltano/meltano/issues/1045) Make it clear that 'meltano add' is not hanging while installing plugins
- [#1000](https://gitlab.com/meltano/meltano/issues/1000) Update Getting Started guide with updated screenshots and content
- [#854](https://gitlab.com/meltano/meltano/issues/854) Charts now use pretty labels rather than the ID
- [#1011](https://gitlab.com/meltano/meltano/issues/1011) Removed "Catch-up Date" in favor of default "Start Date" of extractor
- [#578](https://gitlab.com/meltano/meltano/issues/578) Remove support for `tap-zuora`.
- [#1002](https://gitlab.com/meltano/meltano/issues/1002) Update `discovery.yml` with explicit `kind: password` metadata (we infer and set input types of `password` as a safeguard, but the explicit setting is preferred)
- [#1049](https://gitlab.com/meltano/meltano/issues/1049) Change default `target-sqlite` database name to `warehouse` to not conflict with system database
- [#949](https://gitlab.com/meltano/meltano/issues/949) Update the way Meltano handles logs for ELT runs: Every elt run is logged in `.meltano/run/logs/{job_id}/elt_{timestamp}.log`. That allows Meltano to keep logs for multiple, or even concurrent, elt runs with the same `job_id`.
- [#949](https://gitlab.com/meltano/meltano/issues/949) Update "Create Pipeline" redirect logic based on the previous route being 'transforms' (this is a UX win setting up the user with the sub-UI for the next logical step vs. requiring a manual "Create" click)
- [#1051](https://gitlab.com/meltano/meltano/issues/1051) Automatically set SQLALCHEMY_DATABASE_URI config to system database URI

### Fixes

- [#1004](https://gitlab.com/meltano/meltano/issues/1004) Fix error when deselecting last attribute in Analyze
- [#1048](https://gitlab.com/meltano/meltano/issues/1048) Fix various actions that should have been mutations and did minor code convention cleanup
- [#1063](https://gitlab.com/meltano/meltano/issues/1063) Fix the "Explore" button link in Dashboards to properly account for the `namespace`

### Breaks

- [#1051](https://gitlab.com/meltano/meltano/issues/1051) Remove MELTANO_BACKEND e.a. in favor of --uri CLI option and MELTANO_DATABASE_URI env var
- [#1052](https://gitlab.com/meltano/meltano/issues/1052) Move system database into `.meltano` directory to indicate it is owned by the app and not supposed to be messed with directly by users

## 0.43.0 - (2019-09-23)

---

### New

- [#1014](https://gitlab.com/meltano/meltano/issues/1014) Meltano now logs all output from each `meltano elt` run in a log file that uses the unique job*id of the run. It can be found in `.meltano/run/logs/elt*{job_id}.log`.
- [#1014](https://gitlab.com/meltano/meltano/issues/1014) Meltano now logs all output from each `meltano elt` run in a log file that uses the unique job*id of the run. It can be found in `.meltano/run/logs/elt*{job_id}.log`.
- [#1014](https://gitlab.com/meltano/meltano/issues/1014) Meltano now logs all output from each `meltano elt` run in a log file that uses the unique `job_id` of the run. It can be found in `.meltano/run/logs/elt*{job_id}.log`.
- [#955](https://gitlab.com/meltano/meltano/issues/955) Establish baseline for demo day and how they should be run

### Changes

- [#891](https://gitlab.com/meltano/meltano/issues/891) Contributors can run webapp from root directory

### Fixes

- [#1005](https://gitlab.com/meltano/meltano/issues/1005) Fix installed plugins endpoints listing identically named plugins of different types under wrong type

## 0.42.1 - (2019-09-19)

---

### Changes

- [#987](https://gitlab.com/meltano/meltano/issues/987) Update routing to match labels (verbs vs. nouns) in effort to subtly reinforce action taking vs. solely "thing" management
- [#960](https://gitlab.com/meltano/meltano/issues/960) Improve UX by instantly displaying extractor and loader configuration UIs based on "Install" or "Configure" interaction as opposed to the prior delay (side effect of async `addPlugin`)
- [#996](https://gitlab.com/meltano/meltano/issues/996) Update conditional UI analytics stats tracking at runtime vs. build-time by sourcing state from the same backend `send_anonymous_usage_stats` flag

### Fixes

- [#992](https://gitlab.com/meltano/meltano/issues/992) Fix missing GA scripts
- [#989](https://gitlab.com/meltano/meltano/issues/989) Fix UI/UX documentation regarding recent removal of `view-header`
- [#994](https://gitlab.com/meltano/meltano/issues/994) Fix stale Pipelines Count in main navigation Pipeline badge
- [#999](https://gitlab.com/meltano/meltano/issues/999) Update yarn dependencies to resolve peer dependency warning
- [#1008](https://gitlab.com/meltano/meltano/issues/1008) Fix error on "Create Pipeline Schedule" modal when no plugins have been installed
- [#1015](https://gitlab.com/meltano/meltano/issues/1008) Support SQLite database name with and without '.db' extension
- [#1007](https://gitlab.com/meltano/meltano/issues/1007) Fix pipeline with failed job not being regarded as having completed
- [#998](https://gitlab.com/meltano/meltano/issues/998) Update Analyze UI with conditional loading indicator to prevent query generation prior to connection dialects being loaded (this solution is still useful for when inference supercedes our current manual dialect selection solution)
- [#1009](https://gitlab.com/meltano/meltano/issues/1009) Fix default ConnectorSettings validation to account for `false` (unchecked) checkbox values

### Breaks

## 0.42.0 - (2019-09-16)

---

### New

- [#976](https://gitlab.com/meltano/meltano/issues/976) Route changes will update page title in the web app

### Changes

- [Marketing #48](https://gitlab.com/meltano/meltano-marketing/issues/48) Update newsletter subscription links to redirect to our new newsletter [hosted by Substack](https://meltano.substack.com)

### Fixes

- [#965](https://gitlab.com/meltano/meltano/issues/965) Fix a regression that prevented the Meltano UI to reach the Meltano API when using an external hostname.
- [#986](https://gitlab.com/meltano/meltano/issues/986) Fix an issue where the Orchestration page would not show Airflow even when it was installed.
- [#969](https://gitlab.com/meltano/meltano/issues/969) Fix an issue where the Meltano Analyze connection would not respect the `port` configuration.
- [#964](https://gitlab.com/meltano/meltano/issues/964) Fix copy button overlap issue with top navigation
- [#970](https://gitlab.com/meltano/meltano/issues/970) Fix Meltano's m5o parser and compiler to properly namespace and isolate the definitions of different custom and packaged Topics.

## 0.41.0 - (2019-09-09)

---

### New

- [#980](https://gitlab.com/meltano/meltano/issues/980) Add Cypress for e2e testing pipeline
- [#579](https://gitlab.com/meltano/meltano/issues/579) Add `meltano schedule list` to show a project's schedules
- [#942](https://gitlab.com/meltano/meltano/issues/942) Add progress bars on various routes to improve UX feedback
- [#779](https://gitlab.com/meltano/meltano/issues/779) Add various UI polish details regarding iconography use, preloading feedback, breadcrumbs, container styling, navigation, and sub-navigation

### Changes

- [#906](https://gitlab.com/meltano/meltano/issues/906) `meltano ui` will now run in `production` per default

- [#942](https://gitlab.com/meltano/meltano/issues/942) Update Analyze Connections UI to match configuration-as-modal pattern for UX consistency regarding configuration
- [#779](https://gitlab.com/meltano/meltano/issues/779) Update all "This feature is queued..." temporary UI buttons to link to the Meltano repo issues page with a contextual search term

## 0.40.0 - (2019-09-04)

---

### New

- [#927](https://gitlab.com/meltano/meltano/issues/927) Document how to manually set up a Meltano Droplet on DigitalOcean

- [#916](https://gitlab.com/meltano/meltano/issues/916) Add Transform step as first-class and adjacent step to Extract and Load
- [#916](https://gitlab.com/meltano/meltano/issues/916) Improve Create Pipeline Schedule default selection UX by leveraging "ELT recents" concept
- [#936](https://gitlab.com/meltano/meltano/issues/936) Add "Refresh Airflow" button in Orchestrate to bypass route change or full-page refresh when iframe doesn't initially inflate as expected (this will likely be automated once the root cause is determined)
- [#899](https://gitlab.com/meltano/meltano/issues/899) Add deep linking improvements to reports and dashboards to better facilitate sharing
- [#899](https://gitlab.com/meltano/meltano/issues/899) Add "Edit" and "Explore" buttons to each report instance displayed in a dashboard to enable editing said report and exploring a fresh and unselected analysis of the same model and design
- [!546](https://gitlab.com/meltano/meltano/merge_requests/546) Add new Advanced Tutorial on how to Load CSV files to Postgres

### Changes

- [#909](https://gitlab.com/meltano/meltano/issues/909) Default names will be generated for Reports and Dashboards
- [#892](https://gitlab.com/meltano/meltano/issues/892) Improve experience for parsing Snowflake URL for ID by showing processing step
- [#935](https://gitlab.com/meltano/meltano/issues/935) Update Entity Selection to be nested in the Extract step so each ELT step is consecutive
- [#886](https://gitlab.com/meltano/meltano/issues/886) Add validation for grouping settings as the next iteration of improved form validation for generated connector settings

### Fixes

- [#931](https://gitlab.com/meltano/meltano/issues/931) Fix Analyze Connections identifier mismatch resulting from recent linting refactor
- [#919](https://gitlab.com/meltano/meltano/issues/919) Fix Airflow iframe automatic UI refresh
- [#937](https://gitlab.com/meltano/meltano/issues/937) Fix Chart.vue prop type error

## 0.39.0 - (2019-08-26)

---

### New

- [#838](https://gitlab.com/meltano/meltano/issues/838) Add indicator for speed run plugins
- [#870](https://gitlab.com/meltano/meltano/issues/870) Add global footer component in docs
- [#871](https://gitlab.com/meltano/meltano/issues/871) Add contributing link in footer of docs
- [#908](https://gitlab.com/meltano/meltano/issues/908) Add auto installation for Airflow Orchestrator for improved UX
- [#912](https://gitlab.com/meltano/meltano/issues/912) Auto run the ELT of a saved Pipeline Schedule by default
- [#907](https://gitlab.com/meltano/meltano/issues/907) Add auto select of "All" for Entities Selection step and removed the performance warning (a future iteration will address the "Recommended" implementation and the display of a resulting performance warning when "All" is selected and "Recommended" ignored)
- [#799](https://gitlab.com/meltano/meltano/issues/799) Standardized code conventions on the frontend and updated related documentation (issues related to further linting enforcement will soon follow)

### Changes

- [#838](https://gitlab.com/meltano/meltano/issues/838) Speed run plugins prioritized to top of the list
- [#896](https://gitlab.com/meltano/meltano/issues/896) Add documentation for how to do patch releases
- [#910](https://gitlab.com/meltano/meltano/issues/910) Update linting rules to enforce better standards for the frontend code base
- [#885](https://gitlab.com/meltano/meltano/issues/885) Add docs for all extractors and loaders
- [#885](https://gitlab.com/meltano/meltano/issues/885) All plugin modal cards show docs text if they have docs
- [#733](https://gitlab.com/meltano/meltano/issues/733) Improve error feedback to be more specific when plugin installation errors occur

### Fixes

- [#923](https://gitlab.com/meltano/meltano/issues/923) Fix contributing release docs merge conflict issue

## 0.38.0 - (2019-08-21)

---

### New

- [#746](https://gitlab.com/meltano/meltano/issues/746) Add CTA to specific dashboard in "Add to Dashboard" sub-UI
- [#746](https://gitlab.com/meltano/meltano/issues/746) Add toast feedback on success, update, or error for schedules, reports, and dashboards
- [#814](https://gitlab.com/meltano/meltano/issues/814) Install Airflow via the Orchestration UI (we may do this in the background automatically in the future)

### Changes

- [#901](https://gitlab.com/meltano/meltano/issues/901) Update entities plugins to be alphabetically sorted for consistency with extractors ordering

### Fixes

- [#746](https://gitlab.com/meltano/meltano/issues/746) Prevent duplicate schedule, report, and dashboard creation if there is an existing item
- [#976](https://gitlab.com/meltano/meltano/issues/900) Fix fallback v976e Route changes will update page title in the web appfor Iso8601 dates/times
- [#903](https://gitlab.com/meltano/meltano/issues/903) Fix columns display issue for the base table in Analyze

### Breaks

## 0.37.2 - (2019-08-19)

---

### Fixes

- [#894](https://gitlab.com/meltano/meltano/issues/894) Fix issue with static asset paths

## 0.37.1 - (2019-08-19)

---

### Fixes

- [#894](https://gitlab.com/meltano/meltano/issues/894) Fix build issues with new Vue CLI 3 build process

## 0.37.0 - (2019-08-19)

---

### New

- [#763](https://gitlab.com/meltano/meltano/issues/763) Add inference to auto install related plugins after a user installs a specific extractor
- [#867](https://gitlab.com/meltano/meltano/issues/867) Add fallback values (if they aren't set in the `discovery.yml`) for `start date`, `start time`, and `end date` for all connectors so the user has potentially one less interaction to make per connector configuration

### Changes

- [#342](https://gitlab.com/meltano/meltano/issues/342) Swap UI app directory "webapp" and upgrade to Vue CLI 3
- [#882](https://gitlab.com/meltano/meltano/issues/882) Update navigation and subnavigation labels to verbs vs. nouns to inspire action and productivity when using the UI
- [#700](https://gitlab.com/meltano/meltano/issues/700) Update documentation to remove "\$" and trim spaces to make CLI command copy/paste easier
- [#878](https://gitlab.com/meltano/meltano/issues/878) Write a [tutorial to help users get started with PostgreSQL](http://www.meltano.com/docs/loaders.html#postgresql-database)
- [#883](https://gitlab.com/meltano/meltano/issues/883) Break Extractors and Loaders sections out in the docs
- [#889](https://gitlab.com/meltano/meltano/issues/889) Allow for githooks to lint on commit
- [#835](https://gitlab.com/meltano/meltano/issues/835) Pipeline name in Schedule creation will have an automatic default

### Fixes

- [#872](https://gitlab.com/meltano/meltano/issues/872) Updated `tap-marketo` and `tap-stripe` to leverage password input type while also improving the input type password fallback
- [#882](https://gitlab.com/meltano/meltano/issues/882) Fix recent minor regression regarding `Dashboard` routing
- [#858](https://gitlab.com/meltano/meltano/issues/858) Fix `job_state` bug so that ELT run status polling can properly resume as expected
- [#890](https://gitlab.com/meltano/meltano/issues/890) Fix implementation of default configuration setting to use less code

## 0.36.0 - (2019-08-12)

---

### New

- [#793](https://gitlab.com/meltano/meltano/issues/793) Add introduction module to Connector Settings to allow for helper text as far as signup and documentation links
- [#796](https://gitlab.com/meltano/meltano/issues/796) Add dropdown option to Connector Settings to allow for more defined UI interactions
- [#802](https://gitlab.com/meltano/meltano/issues/802) Add support for Query Filters over columns that are not selected
- [#855](https://gitlab.com/meltano/meltano/issues/855) Add empty state to Dashboards and cleaned up styling for consistency with Analyze's layout
- [#856](https://gitlab.com/meltano/meltano/issues/856) Add contextual information to the Analyze Connection UI to aid user understanding
- [#800](https://gitlab.com/meltano/meltano/issues/800) Add save success feedback for connectors, entities, and connections
- [#817](https://gitlab.com/meltano/meltano/issues/817) Add [Meltano explainer video](https://www.youtube.com/watch?v=2Glsf89WQ5w) to the front page of Meltano.com

### Changes

- [#794](https://gitlab.com/meltano/meltano/issues/794) Update Snowflake fields to have descriptions and utilize tooltip UI
- [#853](https://gitlab.com/meltano/meltano/issues/853) Improve UX for multi-attribute ordering (wider sub-UI for easier reading, clear drop target, and clearer drag animation for reenforcing sorting interaction)
- [#735](https://gitlab.com/meltano/meltano/issues/735) Update Entities UI to only display entity selection "Configure" CTAs for installed (vs. previously all) extractors
- [#548](https://gitlab.com/meltano/meltano/issues/548) Update Meltano mission, vision and path to v1 on [roadmap page](https://meltano.com/docs/roadmap.html) of Meltano.com
- [#824](https://gitlab.com/meltano/meltano/issues/824) Update `meltano select` to use the unique `tap_stream_id` instead of the `stream` property for filtering streams. This adds support for taps with multiple streams with the same name, like, for example, the ones produced by `tap-postgres` when tables with the same name are defined in different schemas.
- [#842](https://gitlab.com/meltano/meltano/issues/842) Collapse Deployment section in the docs to be under [Installation](https://meltano.com/docs/installation.html)

### Fixes

- [#855](https://gitlab.com/meltano/meltano/issues/855) Fix bug that duplicated a dashboard's `reportIds` that also prevented immediate UI feedback when reports were toggled (added or removed) from a dashboard via Analyze's "Add to Dashboard" dropdown
- [#851](https://gitlab.com/meltano/meltano/issues/851) Fix report saving and loading to work with filters and sortBy ordering
- [#852](https://gitlab.com/meltano/meltano/issues/852) Update Scheduling UI to have "Run" button at all times vs conditionally to empower users to run one-off ELT pipelines even if Airflow is installed
- [#852](https://gitlab.com/meltano/meltano/issues/852) Update Scheduling UI "Interval" column with CTA to install Airflow while communicating why via tooltip
- [#852](https://gitlab.com/meltano/meltano/issues/852) Fix initial Orchestration page hydration to properly reflect Airflow installation status
- [#831](https://gitlab.com/meltano/meltano/issues/831) Update `meltano elt` to exit with 1 and report dbt's exit code on an error message when dbt exits with a non-zero code.
- [#857](https://gitlab.com/meltano/meltano/issues/857) Update PluginDiscoveryService to use the cached `discovery.yml` when Meltano can not connect to `meltano.com` while trying to fetch a fresh version of the discovery file.
- [#850](https://gitlab.com/meltano/meltano/issues/850) Fix entities response so entities display as expected (as assumed this simple fix was due to our recent interceptor upgrade)
- [#800](https://gitlab.com/meltano/meltano/issues/800) Fix connector and connection settings to display saved settings by default while falling back and setting defaults if applicable

## 0.35.0 - (2019-08-05)

---

### New

- [!781](https://gitlab.com/meltano/meltano/merge_requests/781) Add new Advanced Tutorial on how to use tap-postgres with Meltano
- [#784](https://gitlab.com/meltano/meltano/issues/784) Add multiple attribute ordering with drag and drop ordering in the UI

### Changes

- [#784](https://gitlab.com/meltano/meltano/issues/784) As part of multiple attribute sorting and keeping the attributes and results sub-UIs in sync, we know autorun queries based on user interaction after the initial explicit "Run" button interaction

## 0.34.2 - (2019-08-01)

---

### Fixes

- [#821](https://gitlab.com/meltano/meltano/issues/821) Fix `meltano config` not properly loading settings defined in the `meltano.yml`
- [#841](https://gitlab.com/meltano/meltano/issues/841) Fix a problem when model names were mangled by the API

## 0.34.1 - (2019-07-30)

---

### Fixes

- [#834](https://gitlab.com/meltano/meltano/issues/834) Fixed a problem with the Meltano UI not having the proper API URL set

## 0.34.0 - (2019-07-29)

---

### New

- [#757](https://gitlab.com/meltano/meltano/issues/757) Update 'meltano permissions' to add support for GRANT ALL and FUTURE GRANTS on tables in schemas
- [#760](https://gitlab.com/meltano/meltano/issues/760) Update 'meltano permissions' to add support for granting permissions on VIEWs
- [#812](https://gitlab.com/meltano/meltano/issues/812) `meltano ui` will now stop stale Airflow workers when starting
- [#762](https://gitlab.com/meltano/meltano/issues/762) Added run ELT via the UI (manages multiple and simultaneous runs)
- [#232](https://gitlab.com/meltano/meltano/issues/232) Meltano now bundles Alembic migrations to support graceful database upgrades

### Changes

- [#828](https://gitlab.com/meltano/meltano/issues/828) Docker installation instructions have been dogfooded, clarified, and moved to Installation section
- [#944](https://gitlab.com/meltano/meltano/issues/944) Update the Transform step's default to "Skip"

### Fixes

- [#807](https://gitlab.com/meltano/meltano/issues/807) Fix filter input validation when editing saved filters
- [#822](https://gitlab.com/meltano/meltano/issues/822) Fix pipeline schedule naming via slugify to align with Airflow DAG naming requirements
- [#820](https://gitlab.com/meltano/meltano/issues/820) Fix `meltano select` not properly connecting to the system database
- [#787](https://gitlab.com/meltano/meltano/issues/787) Fix results sorting to support join tables
- [#832](https://gitlab.com/meltano/meltano/issues/832) Fix schedule creation endpoint to return properly typed response (this became an issue as a result of our recent case conversion interceptor)
- [#819](https://gitlab.com/meltano/meltano/issues/819) Running the Meltano UI using gunicorn will properly update the system database

## 0.33.0 - (2019-07-22)

---

### New

- [#788](https://gitlab.com/meltano/meltano/issues/788) Reydrate filters in Analyze UI after loading a saved report containing filters

### Changes

- [#804](https://gitlab.com/meltano/meltano/issues/804) Connection set in the Design view are now persistent by Design

### Fixes

- [#788](https://gitlab.com/meltano/meltano/issues/788) Properly reset the default state of the Analyze UI so stale results aren't displayed during a new analysis
- [!806](https://gitlab.com/meltano/meltano/merge_requests/806) Fix filters editing to prevent input for `is_null` and `is_not_null` while also ensuring edits to existing filter expressions types adhere to the same preventitive input.
- [#582](https://gitlab.com/meltano/meltano/issues/582) Remove the `export` statements in the default `.env` initialized by `meltano init`.
- [#816](https://gitlab.com/meltano/meltano/issues/816) Fix `meltano install` failing when connections where specified in the `meltano.yml`
- [#786](https://gitlab.com/meltano/meltano/issues/786) Fixed an issue with the SQL engine would mixup table names with join/design names
- [#808](https://gitlab.com/meltano/meltano/issues/808) Fix filter aggregate value with enforced number via `getQueryPayloadFromDesign()` as `input type="number"` only informs input keyboards on mobile, and does not enforce the Number type as expected

## 0.32.2 - (2019-07-16)

---

### New

- [#759](https://gitlab.com/meltano/meltano/issues/759) Added filtering functionality to the Analyze UI while additionally cleaning it up from a UI/UX lens

## 0.32.1 - (2019-07-15)

---

### Fixes

- [#792](https://gitlab.com/meltano/meltano/issues/792) Fix an error when trying to schedule an extractor that didn't expose a `start_date`.

## 0.32.0 - (2019-07-15)

---

### New

- [!718](https://gitlab.com/meltano/meltano/merge_requests/718) Add support for filters (WHERE and HAVING clauses) to MeltanoQuery and Meltano's SQL generation engine
- [#748](https://gitlab.com/meltano/meltano/issues/748) Added the `Connections` plugin to move the Analyze connection settings to the system database
- [#748](https://gitlab.com/meltano/meltano/issues/748) Added the `meltano config` command to manipulate a plugin's configuration

### Fixes

[!726](https://gitlab.com/meltano/meltano/merge_requests/726) Fixed InputDateIso8601's default value to align with HTML's expected empty string default

## 0.31.0 - (2019-07-08)

---

### New

- [#766](https://gitlab.com/meltano/meltano/issues/766) Add Codeowners file so that the "approvers" section on MRs is more useful for contributors
- [#750](https://gitlab.com/meltano/meltano/issues/750) Various UX updates (mostly tooltips) to make the configuration UI for scheduling orchestration easier to understand
- [#739](https://gitlab.com/meltano/meltano/issues/739) Updated `discovery.yml` for better consistency of UI order within each connector's settings (authentication -> contextual -> start/end dates). Improved various settings' `kind`, `label`, and `description`. Added a `documentation` prop to provide a documentation link for involved settings (temp until we have better first class support for more complex setting types)

### Fixes

- [#737](https://gitlab.com/meltano/meltano/issues/737) Fixed UI flash for connector settings when installation is complete but `configSettings` has yet to be set
- [#751](https://gitlab.com/meltano/meltano/issues/751) Fixed the Orchestrations view by properly checking if Airflow is installed so the correct directions display to the user

## 0.30.0 - (2019-07-01)

---

### New

- [#736](https://gitlab.com/meltano/meltano/issues/736) Add "Cancel", "Next", and a message to the entities UI when an extractor doesn't support discovery and thus entity selection
- [#730](https://gitlab.com/meltano/meltano/issues/730) Updated Analyze Models page UI with improved content organization so it is easier to use
- [#710](https://gitlab.com/meltano/meltano/issues/710) Updated connector (extractor and loader) settings with specific control type (text, password, email, boolean, and date) per setting, added form validation, and added an inference by default for password and token fields as a protective measure
- [#719](https://gitlab.com/meltano/meltano/issues/719) Added InputDateIso8601.vue component to standardize date inputs in the UI while ensuring the model data remains in Iso8601 format on the frontend.
- [#643](https://gitlab.com/meltano/meltano/issues/643) Updated `minimallyValidated` computeds so that new users are intentionally funneled through the pipelines ELT setup UI (previously they could skip past required steps)
- [#752](https://gitlab.com/meltano/meltano/issues/752) Fix the schedule having no start_date when the extractor didn't expose a `start_date` setting

### Fixes

- [!703](https://gitlab.com/meltano/meltano/merge_requests/703) Fix `ScheduleService` instantiation due to signature refactor

## 0.29.0 - (2019-06-24)

---

### New

- [#724](https://gitlab.com/meltano/meltano/issues/724) Add the `model-gitlab-ultimate` plugin to Meltano. It includes .m5o files for analyzing data available for Gitlab Ultimate or Gitlab.com Gold accounts (e.g. Epics, Epic Issues, etc) fetched using the Gitlab API. Repository used: https://gitlab.com/meltano/model-gitlab-ultimate
- [#723](https://gitlab.com/meltano/meltano/issues/723) Add proper signage and dedicated sub-navigation area in views/pages. Standardized the view -> sub-view markup relationships for consistent layout. Directory refactoring for improved organization.
- [#612](https://gitlab.com/meltano/meltano/issues/612) Move the plugins' configuration to the database, enabling configuration from the UI

### Changes

- [#636](https://gitlab.com/meltano/meltano/issues/636) Refactored connector logo related logic into a ConnectorLogo component for code cleanliness, reusability, and standardization
- [#728](https://gitlab.com/meltano/meltano/issues/728) Change error notification button link to open the bugs issue template

### Fixes

- [#718](https://gitlab.com/meltano/meltano/issues/718) Fix dynamically disabled transforms always running. Transforms can now be dynamically disabled inside a dbt package and Meltano will respect that. It will also respect you and your time.
- [#684](https://gitlab.com/meltano/meltano/issues/684) Enables WAL on SQLite to handle concurrent processes gracefully
- [#732](https://gitlab.com/meltano/meltano/issues/732) Fix plugin installation progress bar that wasn't updating upon installation completion

## 0.28.0 - (2019-06-17)

---

### New

- [!683](https://gitlab.com/meltano/meltano/issues/683) Add `--start-date` to `meltano schedule` to give the control over the catch up logic to the users
- [#651](https://gitlab.com/meltano/meltano/issues/651) Added model installation in the Analyze UI to bypass an otherwise "back to the CLI step"
- [#676](https://gitlab.com/meltano/meltano/issues/676) Add pipeline schedule UI for viewing and saving pipeline schedules for downstream use by Airflow/Orchestration

### Changes

- [#708](https://gitlab.com/meltano/meltano/issues/708) Enable `tap-gitlab` to run using Gitlab Ultimate and Gitlab.com Gold accounts and extract Epics and Epic Issues.
- [#711](https://gitlab.com/meltano/meltano/issues/711) Add new call to action for submitting an issue on docs site
- [#717](https://gitlab.com/meltano/meltano/issues/717) Enable `dbt-tap-gitlab` to run using Gitlab Ultimate and Gitlab.com Gold accounts and generate transformed tables that depend on Epics and Epic Issues.

### Fixes

- [#716](https://gitlab.com/meltano/meltano/issues/716) Fix entities UI so only installed extractors can edit selections
- [#715](https://gitlab.com/meltano/meltano/issues/715) Remove reimport of Bulma in `/orchestration` route to fix borked styling

## 0.27.0 - (2019-06-10)

---

### New

- [!640](https://gitlab.com/meltano/meltano/merge_requests/640) Google Analytics logo addition for recent tap-google-analytics Extractor addition
- [#671](https://gitlab.com/meltano/meltano/issues/671) Add the `tap-google-analytics` transform to Meltano. It is using the dbt package defined in https://gitlab.com/meltano/dbt-tap-google-analytics
- [#672](https://gitlab.com/meltano/meltano/issues/672) Add the `model-google-analytics` plugin to Meltano. It includes .m5o files for analyzing data fetched from the Google Analytics Reporting API. Repository used: https://gitlab.com/meltano/model-google-analytics
- [#687](https://gitlab.com/meltano/meltano/issues/687) Implemented a killswitch to prevent undefined behaviors when a Meltano project is not compatible with the installed `meltano` version

### Fixes

- [#661](https://gitlab.com/meltano/meltano/issues/661) Fixed empty UI for extractors that lack configuration settings by providing feedback message with actionable next steps
- [#663](https://gitlab.com/meltano/meltano/issues/663) Fixed Airflow error when advancing to Orchestration step after installing and saving a Loader configuration
- [#254](https://gitlab.com/meltano/meltano/issues/254) Fixed `meltano init` not working on terminal with cp1252 encoding
- [#254](https://gitlab.com/meltano/meltano/issues/254) Fixed `meltano add/install` crashing on Windows
- [#664](https://gitlab.com/meltano/meltano/issues/664) Minor CSS fix ensuring Airflow UI height is usable (side-effect of recent reparenting)
- [#679](https://gitlab.com/meltano/meltano/issues/679) Fix an issue with `meltano select` emitting duplicate properties when the property used the `anyOf` type
- [#650](https://gitlab.com/meltano/meltano/issues/650) Add `MELTANO_DISABLE_TRACKING` environment variable to disable all tracking
- [#670](https://gitlab.com/meltano/meltano/issues/670) Update tests to not send tracking events

## 0.26.0 - (2019-06-03)

---

### New

- [#603](https://gitlab.com/meltano/meltano/issues/603) `meltano select` now supports raw JSON Schema as a valid Catalog
- [#537](https://gitlab.com/meltano/meltano/issues/537) Add Extractor for Google Analytics (`tap-google-analytics`) to Meltano. It uses the tap defined in https://gitlab.com/meltano/tap-google-analytics/

### Changes

- [#621](https://gitlab.com/meltano/meltano/issues/621) Added new tutorial for tap-gitlab
- [#657](https://gitlab.com/meltano/meltano/issues/657) Update Analyze page to have single purpose views

### Fixes

- [#645](https://gitlab.com/meltano/meltano/issues/645) Fixed confusion around Loader Settings and Analytics DB Connector Settings
- [#580](https://gitlab.com/meltano/meltano/issues/580) Fixed `project_compiler` so the Analyze page can properly display custom topics
- [#658](https://gitlab.com/meltano/meltano/issues/658) Fixed the Analyze page when no models are present
- [#603](https://gitlab.com/meltano/meltano/issues/603) Fix an issue where `meltano select` would incorrectly report properties as excluded
- [#603](https://gitlab.com/meltano/meltano/issues/603) Fix an issue where `meltano select` incorrectly flatten nested properties
- [#553](https://gitlab.com/meltano/meltano/issues/553) Fix an issue where running `meltano select --list` for the first time would incorrectly report properties

### Break

## 0.25.0 - (2019-05-28)

---

### New

- [#586](https://gitlab.com/meltano/meltano/issues/586) `meltano ui` now automatically start Airflow if installed; Airflow UI available at `Orchestration`.
- [#592](https://gitlab.com/meltano/meltano/issues/592) Added baseline UX feedback via toast for uncaught API response errors with a link to "Submit Bug"
- [#642](https://gitlab.com/meltano/meltano/issues/642) Improved UX during extractor plugin installation so settings can be configured _during_ installation as opposed to waiting for the (typically lengthy) install to complete
- [!647](https://gitlab.com/meltano/meltano/merge_requests/647) Added preloader for occasional lengthy extractor loading and added feedback for lengthy entities loading
- [#645](https://gitlab.com/meltano/meltano/issues/645) Added an Analyze landing page to facilitate future sub-UIs including the Analyze database settings; Added proper Loader Settings UI.

### Fixes

- [#645](https://gitlab.com/meltano/meltano/issues/645) Fixed confusion around Loader Settings and Analyze database settings

## 0.24.0 - (2019-05-06)

---

### New

- [#622](https://gitlab.com/meltano/meltano/issues/622) Added ELT flow UI Routes & Deep Linking to advance user through next steps after each step's save condition vs. requiring them to manually click the next step to advance
- [#598](https://gitlab.com/meltano/meltano/issues/598) Updated color and greyscale use in the context of navigation and interactive elements to better communicate UI hierarchy
- [#607](https://gitlab.com/meltano/meltano/issues/607) Add "All/Default/Custom" button bar UI for improved entities selection UX
- [#32](https://gitlab.com/meltano/meltano-marketing/issues/32) Integrate Algolia Search for docs
- [#590](https://gitlab.com/meltano/meltano/issues/590) Add documentation for deploying Meltano in ECS
- [#628](https://gitlab.com/meltano/meltano/issues/628) Add documentation for tap-mongodb
- [!605](https://gitlab.com/meltano/meltano/merge_requests/605) Added tooltips for areas of UI that are WIP for better communication of a feature's status

### Changes

- [375](https://gitlab.com/meltano/meltano/issues/375) Meltano can now run on any host/port

### Fixes

- [#595](https://gitlab.com/meltano/meltano/issues/595) Fix `meltano invoke` not working properly with `dbt`
- [#606](https://gitlab.com/meltano/meltano/issues/606) Fix `SingerRunner.bookmark_state()` to properly handle and store the state output from Targets as defined in the Singer.io Spec.

## 0.23.0 - (2019-04-29)

---

### New

- [#32](https://gitlab.com/meltano/meltano-marketing/issues/32) Integrate Algolia Search for docs

### Changes

- [#522](https://gitlab.com/meltano/meltano/issues/522) Update Carbon tutorial with new instructions and screenshots

## 0.22.0 - (2019-04-24)

---

### New

- [#477](https://gitlab.com/meltano/meltano/issues/477) Add ability for users to sign up for email newsletters
- [!580](https://gitlab.com/meltano/meltano/merge_requests/580) Add sorting to plugins for improved UX, both UI via extractors/loaders/etc. and `meltano discover all` benefit from sorted results
- [!528](https://gitlab.com/meltano/meltano/issues/528) Add documentation for RBAC alpha feature and environment variables

### Changes

- [#588](https://gitlab.com/meltano/meltano/issues/588) Updated core navigation and depth hierarchy styling to facilitate main user flow and improved information architecture
- [#591](https://gitlab.com/meltano/meltano/issues/591) Revert #484: remove `meltano ui` being run outside a Meltano project.
- [#584](https://gitlab.com/meltano/meltano/issues/584) Initial v1 for enabling user to setup ELT linearly through the UI via a guided sequence of steps

### Fixes

- [#600](https://gitlab.com/meltano/meltano/issues/600) Fix a bug with meltano select when the extractor would output an invalid schema
- [#597](https://gitlab.com/meltano/meltano/issues/597) Automatically open the browser when `meltano ui` is run

## 0.21.0 - (2019-04-23)

---

### New

- [#477](https://gitlab.com/meltano/meltano/issues/477) Add ability for users to sign up for email newsletters

### Changes

- [#591](https://gitlab.com/meltano/meltano/issues/591) Revert #484: remove `meltano ui` being run outside a Meltano project.

## 0.20.0 - (2019-04-15)

---

### New

- Add documentation on custom transformations and models. Link to Tutorial: https://www.meltano.com/tutorials/create-custom-transforms-and-models.html

## 0.19.1 - (2019-04-10)

---

### New

- [#539](https://gitlab.com/meltano/meltano/issues/539) Add Tutorial for "Using Jupyter Notebooks" with Meltano
- [#534](https://gitlab.com/meltano/meltano/issues/534) Add UI entity selection for a given extractor
- [#520](https://gitlab.com/meltano/meltano/issues/520) Add v1 UI for extractor connector settings
- [#486](https://gitlab.com/meltano/meltano/issues/486) Add the `model-gitlab` plugin to Meltano. It includes .m5o files for analyzing data fetched using the Gitlab API. Repository used: https://gitlab.com/meltano/model-gitlab
- [#500](https://gitlab.com/meltano/meltano/issues/500) Add the `model-stripe` plugin to Meltano. It includes .m5o files for analyzing data fetched using the Stripe API. Repository used: https://gitlab.com/meltano/model-stripe
- [#440](https://gitlab.com/meltano/meltano/issues/440) Add the `model-zuora` plugin to Meltano. It includes .m5o files for analyzing data fetched using the Zuora API. Repository used: https://gitlab.com/meltano/model-zuora
- [#541](https://gitlab.com/meltano/meltano/issues/541) Add a 404 page for missing routes on the web app

### Fixes

- [#576](https://gitlab.com/meltano/meltano/issues/576) Fix switching between designs now works
- [#555](https://gitlab.com/meltano/meltano/issues/555) Fix `meltano discover` improperly displaying plugins
- [#530](https://gitlab.com/meltano/meltano/issues/530) Fix query generation for star schemas
- [#575](https://gitlab.com/meltano/meltano/issues/575) Move Airflow configuration to .meltano/run/airflow
- [#571](https://gitlab.com/meltano/meltano/issues/571) Fix various routing and API endpoint issues related to recent `projects` addition

## 0.19.0 - (2019-04-08)

---

### New

- [#513](https://gitlab.com/meltano/meltano/issues/513) Added initial e2e tests for the UI
- [#431](https://gitlab.com/meltano/meltano/issues/431) Add the `tap-zendesk` transform to Meltano. It is using the dbt package defined in https://gitlab.com/meltano/dbt-tap-zendesk
- [484](https://gitlab.com/meltano/meltano/issues/484) Updated `meltano ui` to automatically launch the UI, and projects from the UI (previously only an option in the CLI)
- [#327](https://gitlab.com/meltano/meltano/issues/327) Add `meltano add --custom` switch to enable integration of custom plugins
- [#540](https://gitlab.com/meltano/meltano/issues/540) Add CHANGELOG link in intro section of the docs
- [#431](https://gitlab.com/meltano/meltano/issues/431) Add the `model-zendesk` plugin to Meltano. It includes .m5o files for analyzing data fetched using the Zendesk API. Repository used: https://gitlab.com/meltano/model-zendesk
- [!544](https://gitlab.com/meltano/meltano/merge_requests/544) Add support for extracting data from CSV files by adding [tap-csv](https://gitlab.com/meltano/tap-csv) to Meltano
- [#514](https://gitlab.com/meltano/meltano/issues/514) Add 'airflow' orchestrators plugin to enable scheduling
- Add the `tap-zuora` transform to Meltano. It is using the dbt package defined in https://gitlab.com/meltano/dbt-tap-zuora

### Changes

- [#455](https://gitlab.com/meltano/meltano/issues/455) Add documentation about `target-snowflake`

### Fixes

- [#507](https://gitlab.com/meltano/meltano/issues/507) Ensure design name and table name don't need to match so multiple designs can leverage a single base table
- [#551](https://gitlab.com/meltano/meltano/issues/551) Fix HDA queries generated when an attribute is used both as a column and as an aggregate.
- [#559](https://gitlab.com/meltano/meltano/issues/559) Add support for running custom transforms for taps without default dbt transforms.

## 0.18.0 - (2019-04-02)

---

### New

- [#432](https://gitlab.com/meltano/meltano/issues/432) Add the `tap-zuora` transform to Meltano. It is using the dbt package defined in https://gitlab.com/meltano/dbt-tap-zuora

### Changes

- Remove Snowflake references from advanced tutorial.
- [#2 dbt-tap-zuora](https://gitlab.com/meltano/dbt-tap-zuora/issues/2) Remove custom SFDC related attributes from Zuora Account and Subscription Models
- Update [Contributing - Code Style](https://meltano.com/docs/contributing.html#code-style) documentation to including **pycache** troubleshooting

### Fixes

- [#529](https://gitlab.com/meltano/meltano/issues/529) Resolve "SFDC Tutorial - ELT Fails due to invalid schema.yml" by [#4 dbt-tap-salesforce](https://gitlab.com/meltano/dbt-tap-salesforce/issues/4) removing the schema.yml files from the dbt models for tap-salesforce.
- [#502](https://gitlab.com/meltano/meltano/issues/502) Fix the situation where an m5o has no joins, the design still will work.

## 0.17.0 - (2019-03-25)

---

### New

- [#485](https://gitlab.com/meltano/meltano/issues/485) Added various UI unit tests to the Analyze page
- [#370](https://gitlab.com/meltano/meltano/issues/370) Enabled authorization using role-based access control for Designs and Reports

### Changes

- [#283](https://gitlab.com/meltano/meltano/issues/283) Silence pip's output when there is not error
- [#468](https://gitlab.com/meltano/meltano/issues/468) Added reminder in docs regarding the need for `source venv/bin/activate` in various situations and added minor copy updates

### Fixes

- [#433](https://gitlab.com/meltano/meltano/issues/433) Add the `sandbox` configuration to `tap-zuora`.
- [#501](https://gitlab.com/meltano/meltano/issues/501) Fix `meltano ui` crashing when the OS ran out of file watcher.
- [#510](https://gitlab.com/meltano/meltano/issues/510) Fix an issue when finding the current Meltano project in a multi-threaded environment.
- [#494](https://gitlab.com/meltano/meltano/issues/494) Improved documentation around tutorials and Meltano requirements
- [#492](https://gitlab.com/meltano/meltano/issues/492) A few small contextual additions to help streamline the release process
- [#503](https://gitlab.com/meltano/meltano/issues/503) Fix a frontend sorting issue so the backend can properly generate an up-to-date query

## 0.16.0 - (2019-03-18)

---

### New

- Add support for extracting data from Gitlab through the updated tap-gitlab (https://gitlab.com/meltano/tap-gitlab)
- Add the `tap-gitlab` transform to Meltano. It is using the dbt package defined in https://gitlab.com/meltano/dbt-tap-gitlab
- Add "Copy to Clipboard" functionality to code block snippets in the documentation
- Add the `tap-stripe` transform to Meltano. It is using the dbt package defined in https://gitlab.com/meltano/dbt-tap-stripe
- Add new command `meltano add model [name_of_model]`
- Add models to the available plugins

### Changes

- Various documentation [installation and tutorial improvements](https://gitlab.com/meltano/meltano/issues/467#note_149858308)
- Added troubleshooting button to help users add context to a pre-filled bug issue

### Fixes

- Fix the API database being mislocated
- Replaced the stale Meltano UI example image in the Carbon Emissions tutorial
- 473: Fix the docker image (meltano/meltano) from failing to expose the API

## 0.15.1 - (2019-03-12)

---

### Fixes

- locks down dependencies for issues with sqlalchemy snowflake connector

## 0.15.0 - (2019-03-11)

---

### New

- Add Salesforce Tutorial to the docs
- Add documentation for the permissions command
- Add tracking for the `meltano ui` command

### Fixes

- Updated analytics to properly recognize SPA route changes as pageview changes

## 0.14.0 - (2019-03-04)

---

### New

- Update stages table style in docs
- Add custom transforms and models tutorial to the docs

### Changes

- Add api/v1 to every route
- Update DbtService to always include the my_meltano_project model when transform runs

### Fixes

- Resolved duplicate display issue of Dashboards and Reports on the Files page
- Removed legacy `carbon.dashboard.m5o` (regression from merge)
- Updated dashboards and reports to use UI-friendly name vs slugified name
- Fix minor clipped display issue of right panel on `/settings/database`
- Fix minor display spacing in left panel of Settings
- Fix dashboard page to properly display a previously active dashboard's updated reports
- Fix pre-selected selections for join aggregates when loading a report
- Fix charts to display multiple aggregates (v1)
- Fix 404 errors when refreshing the frontend
- Fix a regression where the Topics would not be shown in the Files page

## 0.13.0 - (2019-02-25)

---

### New

- Add the `tap-salesforce` transform to Meltano. It is using the dbt package defined in https://gitlab.com/meltano/dbt-tap-salesforce
- Add m5o model and tables for tap-salesforce
- Updated the deep-link icon (for Dashboards/Reports on the Files page)

### Changes

- Polished the RBAC view, making it clearer the feature is experimental.
- Rename "Models" to "Topics"
- Use the current connection's schema when generating queries at run time for Postgres Connections.
- Add support for multiple Aggregates over the same attribute when generating HDA queries.

## 0.12.0 - (2019-02-21)

---

### New

- UI cleanup across routes (Analyze focus) and baseline polish to mitigate "that looks off comments"
- Update installation and contributing docs
- Meltano implement role-based access control - [!368](https://gitlab.com/meltano/meltano/merge_requests/368)
- Add version CLI commands for checking current Meltano version
- Add deep linking to dashboards
- Add deep linking to reports

### Fixes

- Fixed a problem when environment variables where used as default values for the CLI - [!390](https://gitlab.com/meltano/meltano/merge_requests/390)
- Fixed dashboards initial load issue due to legacy (and empty) `carbon.dashboard.m5o` file
- New standardized approach for `.m5o` id generation (will need to remove any dashboard.m5o and report.m5o)

## 0.11.0 - (2019-02-19)

---

### New

- Update installation and contributing docs
- Add support for generating Hyper Dimensional Aggregates (HDA)
- Add internal Meltano classes for representing and managing Designs, Table, Column, Aggregate, Definitions, and Query definitions

### Changes

- Move core functionality out of `api/controllers` to `/core/m5o` (for m5o and m5oc management) and `/core/sql` (for anything related to sql generation)

### Fixes

- Fixed a problem when environment variables where used as default values for the CLI - [!390](https://gitlab.com/meltano/meltano/merge_requests/390)

## 0.10.0 - (2019-02-12)

---

### New

- Add gunicorn support for Meltano UI as a WSGI application - [!377](https://gitlab.com/meltano/meltano/merge_requests/377)
- Meltano will now generate the minimal joins when building SQL queries - [!382](https://gitlab.com/meltano/meltano/merge_requests/382)

### Changes

- Add analytics to authentication page
- Meltano will now use SQLite for the job log. See https://meltano.com/docs/architecture.html#job-logging for more details.
- Removed manual `source .env` step in favor of it running automatically

### Fixes

- Meltano will correctly source the `.env`
- fixed charts to render as previously they were blank
- Fixed Analyze button groupd CSS to align as a single row

### Breaks

- Meltano will now use SQLite for the job log. See https://meltano.com/docs/architecture.html#job-logging for more details.
- URL routing updates ('/model' to '/files', removed currently unused '/extract', '/load', '/transform' and '/project/new')

## 0.9.0 - (2019-02-05)

---

### New

- add ability to save reports
- add ability to update an active report during analysis
- add ability to load reports
- add dashboards page and related add/remove report functionality

### Changes

- Generate default `Meltano UI` connection for the `meltano.db` SQLite DB when a new project is created with `meltano init`
- updated main navigation to Files, Analysis, and Dashboards
- Update the `meltano permissions grant` command to fetch the existing permissions from the Snowflake server and only return sql commands for permissions not already assigned
- Add `--diff` option to the `meltano permissions grant` command to get a full diff with the permissions already assigned and new ones that must be assigned

### Fixes

- Entry model definition correctly defines `region_id`.
- Updated the Fundamentals documentation section regarding reports
- Fixed Files page for empty state of Dashboards and Reports
- Fixed Analyze page's left column to accurately preselect columns and aggregates after loading a report

## 0.8.0 - (2019-01-29)

---

### New

- Add tracking of anonymous `meltano cli` usage stats to Meltano's Google Analytics Account
- Add `project_config.yml` to all meltano projects to store concent for anonymous usage tracking and the project's UUID

### Changes

- Add `--no_usage_stats` option to `meltano init <project_name>` to allow users to opt-out from anonymous usage stats tracking
- Bundled Meltano models are now SQLite compatible.

## 0.7.0 - (2019-01-22)

---

### New

- Added basic authentication support for meltano ui.
- Meltano will now automatically source the .env
- Updated docs with `.m5o` authoring requirements and examples
- add support for timeframes in tables
- add basic analytics to understand usage
- add disabled UI for the lack of timeframes support in sqlite
- update Results vs. SQL UI focus based on a results response or query update respectively

### Changes

- Meltano will now discover components based on `https://meltano.com/discovery.yml`
- sample designs are now packaged with meltano

### Fixes

- Updated mobile menu to work as expected
- Updated tutorial docs with improved CLI commands and fixed the host setting to `localhost`

## 0.6.1 - (2019-01-15)

---

## 0.6.0 - (2019-01-15)

---

### New

- add new command `meltano add transform [name_of_dbt_transformation]`
- add transforms to the available plugins

### Changes

- Auto install missing plugins when `meltano elt` runs
- Terminology updates for simpler understanding

### Fixes

- Edit links on the bottom of doc pages are working now

### Breaks

- Updated docs tutorial bullet regarding inaccurate "Validate" button

## 0.5.0 - (2019-01-09)

---

### New

- ensure `meltano init <project-name>` runs on windows
- settings ui now provides sqlite-specific controls for sqlite dialect
- add `target-sqlite` to available loaders for meltano projects
- add new command `meltano add transformer [name_of_plugin]`
- add transformers (dbt) to the available plugins

### Changes

- extractors and loaders are arguments in the elt command instead of options
- `meltano www` is now `meltano ui`
- remove dbt installation from `meltano init`
- move everything dbt related under `transform/`
- update `meltano elt` to not run transforms by default
- update `meltano elt` to auto generate the job_id (job_id has been converted to an optional argument)

### Fixes

- left joins now work correctly in analyze.
- fixed broken sql toggles in analyze view
- fixed sql output based on sql toggles in analyze view

## 0.4.0 - (2019-01-03)

---

### New

- add Using Superset with Meltano documentation

## 0.3.3 - (2018-12-21)

---

## 0.3.2 - (2018-12-21)

---

## 0.3.1 - (2018-12-21)

---

### Changes

- add default models for 'tap-carbon-intensity'.
- Meltano Analyze is now part of the package.
- removes database dependency from Meltano Analyze and uses .ma files
- update the error message when using Meltano from outside a project - [!238](https://gitlab.com/meltano/meltano/merge_requests/238)

## 0.3.0 - (2018-12-18)

---

### New

- updated Settings view so each database connection can be independently disconnected
- add `meltano select` to manage what is extracted by a tap.

### Changes

- documentation site will utilize a new static site generation tool called VuePress

- meltano.com will be deployed from the meltano repo

### Fixes

- model dropdown now updates when updating database (no longer requires page refresh)
- prevent model duplication that previously occurred after subsequent "Update Database" clicks

## 0.2.2 - (2018-12-11)

---

### Changes

- documentation site will utilize a new static site generation tool called VuePress
- first iteration of joins (working on a small scale)

## 0.2.1 - (2018-12-06)

---

### Fixes

- resolve version conflict for `idna==2.7`
- fix the `discover` command in the docker images
- fix the `add` command in the docker images
- fix module not found for meltano.core.permissions.utils

## 0.2.0 - (2018-12-04)

---

### New

- add `meltano permissions grant` command for generating permission queries for Postgres and Snowflake - [!90](https://gitlab.com/meltano/meltano/merge_requests/90)
- add 'tap-stripe' to the discovery

### Changes

- demo with [carbon intensity](https://gitlab.com/meltano/tap-carbon-intensity), no API keys needed
- .ma file extension WIP as alternative to lkml

### Fixes

- fix order in Meltano Analyze

## 0.1.4 - (2018-11-27)

### Fixes

- add default values for the 'www' command - [!185](https://gitlab.com/meltano/meltano/merge_requests/185)
- add CHANGELOG.md
- fix a problem with autodiscovery on taps - [!180](https://gitlab.com/meltano/meltano/merge_requests/180)

### Changes

- move the 'api' extra package into the default package
- add 'tap-fastly' to the discovery

---

## 0.1.3

### Changes

- remove `setuptools>=40` dependency
- `meltano` CLI is now in the `meltano` package

## 0.1.2

### Fixes

- target output state is now saved asynchronously

## 0.1.1

### Changes

- initial release<|MERGE_RESOLUTION|>--- conflicted
+++ resolved
@@ -16,11 +16,8 @@
 ### Changes
 
 - [#2064](https://gitlab.com/meltano/meltano/-/issues/2064) Print environment-specific instructions when `meltano upgrade` is run from inside Docker
-<<<<<<< HEAD
 - [#2013](https://gitlab.com/meltano/meltano/-/issues/2013) Have `meltano config` store in meltano.yml instead of system database by default
-=======
 - [#2087](https://gitlab.com/meltano/meltano/-/issues/2087) Skip plugins that are not configurable or invokable when finding plugin by name in `meltano config` and `meltano invoke`
->>>>>>> 99bb366a
 
 ### Fixes
 
