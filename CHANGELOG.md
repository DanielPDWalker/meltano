--- conflicted
+++ resolved
@@ -11,11 +11,8 @@
 ### New
 
 ### Changes
-<<<<<<< HEAD
 * removes database dependency from meltano and uses .ma files
-=======
 * update the error message when using Meltano from outside a project - [238](https://gitlab.com/meltano/meltano/merge_requests/238)
->>>>>>> 40f922a6
 
 ### Fixes
 
