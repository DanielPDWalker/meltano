# CHANGELOG

All notable changes to this project will be documented in this file.
This project adheres to [Semantic Versioning](http://semver.org/) and [Keep a Changelog](http://keepachangelog.com/).



## Unreleased

---

### New
* [#513](https://gitlab.com/meltano/meltano/issues/513) Added initial e2e tests for the UI
* [#431](https://gitlab.com/meltano/meltano/issues/431) Add the `tap-zendesk` transform to Meltano. It is using the dbt package defined in https://gitlab.com/meltano/dbt-tap-zendesk
<<<<<<< HEAD
* [484] Adds meltano start to create a project from the UI
=======
* [#327](https://gitlab.com/meltano/meltano/issues/327) Add `meltano add --custom` switch to enable integration of custom plugins
* [#540](https://gitlab.com/meltano/meltano/issues/540) Add CHANGELOG link in intro section of the docs
* [#431](https://gitlab.com/meltano/meltano/issues/431) Add the `model-zendesk` plugin to Meltano. It includes .m5o files for analyzing data fetched using the Zendesk API. Repository used: https://gitlab.com/meltano/model-zendesk
* [!544](https://gitlab.com/meltano/meltano/merge_requests/544) Add support for extracting data from CSV files by adding [tap-csv](https://gitlab.com/meltano/tap-csv) to Meltano
>>>>>>> 8d4a9838

### Changes

### Fixes
* [#507](https://gitlab.com/meltano/meltano/issues/507) Ensure design name and table name don't need to match so multiple designs can leverage a single base table
* [#551](https://gitlab.com/meltano/meltano/issues/551) Fix HDA queries generated when an attribute is used both as a column and as an aggregate.

### Breaks


## 0.18.0 - (2019-04-02)
---

### New
* [#432](https://gitlab.com/meltano/meltano/issues/432) Add the `tap-zuora` transform to Meltano. It is using the dbt package defined in https://gitlab.com/meltano/dbt-tap-zuora

### Changes
* Remove Snowflake references from advanced tutorial.
* [#2 dbt-tap-zuora](https://gitlab.com/meltano/dbt-tap-zuora/issues/2) Remove custom SFDC related attributes from Zuora Account and Subscription Models
* Update [Contributing - Code Style](https://meltano.com/docs/contributing.html#code-style) documentation to including __pycache__ troubleshooting

### Fixes
* [#529](https://gitlab.com/meltano/meltano/issues/529) Resolve "SFDC Tutorial - ELT Fails due to invalid schema.yml" by [#4 dbt-tap-salesforce](https://gitlab.com/meltano/dbt-tap-salesforce/issues/4) removing the schema.yml files from the dbt models for tap-salesforce.
* [#502](https://gitlab.com/meltano/meltano/issues/502) Fix the situation where an m5o has no joins, the design still will work.


## 0.17.0 - (2019-03-25)
---

### New
- [#485](https://gitlab.com/meltano/meltano/issues/485) Added various UI unit tests to the Analyze page
- [#370](https://gitlab.com/meltano/meltano/issues/370) Enabled authorization using role-based access control for Designs and Reports

### Changes
* [#283](https://gitlab.com/meltano/meltano/issues/283) Silence pip's output when there is not error
* [#468](https://gitlab.com/meltano/meltano/issues/468) Added reminder in docs regarding the need for `source venv/bin/activate` in various situations and added minor copy updates

### Fixes
* [#433](https://gitlab.com/meltano/meltano/issues/433) Add the `sandbox` configuration to `tap-zuora`.
* [#501](https://gitlab.com/meltano/meltano/issues/501) Fix `meltano ui` crashing when the OS ran out of file watcher.
* [#510](https://gitlab.com/meltano/meltano/issues/510) Fix an issue when finding the current Meltano project in a multi-threaded environment.
* [#494](https://gitlab.com/meltano/meltano/issues/494) Improved documentation around tutorials and Meltano requirements
* [#492](https://gitlab.com/meltano/meltano/issues/492) A few small contextual additions to help streamline the release process
* [#503](https://gitlab.com/meltano/meltano/issues/503) Fix a frontend sorting issue so the backend can properly generate an up-to-date query


## 0.16.0 - (2019-03-18)
---

### New
* Add support for extracting data from Gitlab through the updated tap-gitlab (https://gitlab.com/meltano/tap-gitlab)
* Add the `tap-gitlab` transform to Meltano. It is using the dbt package defined in https://gitlab.com/meltano/dbt-tap-gitlab
* Add "Copy to Clipboard" functionality to code block snippets in the documentation
* Add the `tap-stripe` transform to Meltano. It is using the dbt package defined in https://gitlab.com/meltano/dbt-tap-stripe
* Add new command `meltano add model [name_of_model]`
* Add models to the available plugins

### Changes
* Various documentation [installation and tutorial improvements](https://gitlab.com/meltano/meltano/issues/467#note_149858308)
* Added troubleshooting button to help users add context to a pre-filled bug issue

### Fixes
* Fix the API database being mislocated
* Replaced the stale Meltano UI example image in the Carbon Emissions tutorial
* 473: Fix the docker image (meltano/meltano) from failing to expose the API


## 0.15.1 - (2019-03-12)
---

### Fixes
* locks down dependencies for issues with sqlalchemy snowflake connector


## 0.15.0 - (2019-03-11)
---

### New
* Add Salesforce Tutorial to the docs
* Add documentation for the permissions command
* Add tracking for the `meltano ui` command


### Fixes
* Updated analytics to properly recognize SPA route changes as pageview changes


## 0.14.0 - (2019-03-04)
---

### New
* Update stages table style in docs
* Add custom transforms and models tutorial to the docs

### Changes
* Add api/v1 to every route
* Update DbtService to always include the my_meltano_project model when transform runs

### Fixes
* Resolved duplicate display issue of Dashboards and Reports on the Files page
* Removed legacy `carbon.dashboard.m5o` (regression from merge)
* Updated dashboards and reports to use UI-friendly name vs slugified name
* Fix minor clipped display issue of right panel on `/settings/database`
* Fix minor display spacing in left panel of Settings
* Fix dashboard page to properly display a previously active dashboard's updated reports
* Fix pre-selected selections for join aggregates when loading a report
* Fix charts to display multiple aggregates (v1)
* Fix 404 errors when refreshing the frontend
* Fix a regression where the Topics would not be shown in the Files page


## 0.13.0 - (2019-02-25)
---

### New
* Add the `tap-salesforce` transform to Meltano. It is using the dbt package defined in https://gitlab.com/meltano/dbt-tap-salesforce
* Add m5o model and tables for tap-salesforce
* Updated the deep-link icon (for Dashboards/Reports on the Files page)

### Changes
* Polished the RBAC view, making it clearer the feature is experimental.
* Rename "Models" to "Topics"
* Use the current connection's schema when generating queries at run time for Postgres Connections.
* Add support for multiple Aggregates over the same attribute when generating HDA queries.


## 0.12.0 - (2019-02-21)
---

### New
* UI cleanup across routes (Analyze focus) and baseline polish to mitigate "that looks off comments"
* Update installation and contributing docs
* Meltano implement role-based access control - [!368](https://gitlab.com/meltano/meltano/merge_requests/368)
* Add version CLI commands for checking current Meltano version
* Add deep linking to dashboards
* Add deep linking to reports

### Fixes
* Fixed a problem when environment variables where used as default values for the CLI - [!390](https://gitlab.com/meltano/meltano/merge_requests/390)
* Fixed dashboards initial load issue due to legacy (and empty) `carbon.dashboard.m5o` file
* New standardized approach for `.m5o` id generation (will need to remove any dashboard.m5o and report.m5o)


## 0.11.0 - (2019-02-19)
---

### New
* Update installation and contributing docs
* Add support for generating Hyper Dimensional Aggregates (HDA)
* Add internal Meltano classes for representing and managing Designs, Table, Column, Aggregate, Definitions, and Query definitions

### Changes
* Move core functionality out of `api/controllers` to `/core/m5o` (for m5o and m5oc management) and `/core/sql` (for anything related to sql generation)

### Fixes
* Fixed a problem when environment variables where used as default values for the CLI - [!390](https://gitlab.com/meltano/meltano/merge_requests/390)


## 0.10.0 - (2019-02-12)
---

### New
* Add gunicorn support for Meltano UI as a WSGI application - [!377](https://gitlab.com/meltano/meltano/merge_requests/377)
* Meltano will now generate the minimal joins when building SQL queries  - [!382](https://gitlab.com/meltano/meltano/merge_requests/382)

### Changes
* Add analytics to authentication page
* Meltano will now use SQLite for the job log. See https://meltano.com/docs/architecture.html#job-logging for more details.
* Removed manual `source .env` step in favor of it running automatically

### Fixes
* Meltano will correctly source the `.env`
* fixed charts to render as previously they were blank
* Fixed Analyze button groupd CSS to align as a single row

### Breaks
* Meltano will now use SQLite for the job log. See https://meltano.com/docs/architecture.html#job-logging for more details.
* URL routing updates ('/model' to '/files', removed currently unused '/extract', '/load', '/transform' and '/project/new')


## 0.9.0 - (2019-02-05)
---

### New
* add ability to save reports
* add ability to update an active report during analysis
* add ability to load reports
* add dashboards page and related add/remove report functionality

### Changes
* Generate default `Meltano UI` connection for the `meltano.db` SQLite DB when a new project is created with `meltano init`
* updated main navigation to Files, Analysis, and Dashboards
* Update the `meltano permissions grant` command to fetch the existing permissions from the Snowflake server and only return sql commands for permissions not already assigned
* Add `--diff` option to the `meltano permissions grant` command to get a full diff with the permissions already assigned and new ones that must be assigned

### Fixes
* Entry model definition correctly defines `region_id`.
* Updated the Fundamentals documentation section regarding reports
* Fixed Files page for empty state of Dashboards and Reports
* Fixed Analyze page's left column to accurately preselect columns and aggregates after loading a report


## 0.8.0 - (2019-01-29)
---

### New
* Add tracking of anonymous `meltano cli` usage stats to Meltano's Google Analytics Account
* Add `project_config.yml` to all meltano projects to store concent for anonymous usage tracking and the project's UUID

### Changes
* Add `--no_usage_stats` option to `meltano init <project_name>` to allow users to opt-out from anonymous usage stats tracking
* Bundled Meltano models are now SQLite compatible.


## 0.7.0 - (2019-01-22)
---

### New
* Added basic authentication support for meltano ui.
* Meltano will now automatically source the .env
* Updated docs with `.m5o` authoring requirements and examples
* add support for timeframes in tables
* add basic analytics to understand usage
* add disabled UI for the lack of timeframes support in sqlite
* update Results vs. SQL UI focus based on a results response or query update respectively

### Changes
* Meltano will now discover components based on `https://meltano.com/discovery.yml`
* sample designs are now packaged with meltano

### Fixes
* Updated mobile menu to work as expected
* Updated tutorial docs with improved CLI commands and fixed the host setting to `localhost`


## 0.6.1 - (2019-01-15)
---

## 0.6.0 - (2019-01-15)
---

### New
* add new command `meltano add transform [name_of_dbt_transformation]`
* add transforms to the available plugins

### Changes
* Auto install missing plugins when `meltano elt` runs
* Terminology updates for simpler understanding

### Fixes
* Edit links on the bottom of doc pages are working now

### Breaks
* Updated docs tutorial bullet regarding inaccurate "Validate" button


## 0.5.0 - (2019-01-09)
---

### New
* ensure `meltano init <project-name>` runs on windows
* settings ui now provides sqlite-specific controls for sqlite dialect
* add `target-sqlite` to available loaders for meltano projects
* add new command `meltano add transformer [name_of_plugin]`
* add transformers (dbt) to the available plugins

### Changes
* extractors and loaders are arguments in the elt command instead of options
* `meltano www` is now `meltano ui`
* remove dbt installation from `meltano init`
* move everything dbt related under `transform/`
* update `meltano elt` to not run transforms by default
* update `meltano elt` to auto generate the job_id (job_id has been converted to an optional argument)

### Fixes
* left joins now work correctly in analyze.
* fixed broken sql toggles in analyze view
* fixed sql output based on sql toggles in analyze view


## 0.4.0 - (2019-01-03)
---

### New
* add Using Superset with Meltano documentation


## 0.3.3 - (2018-12-21)
---

## 0.3.2 - (2018-12-21)
---

## 0.3.1 - (2018-12-21)
---

### Changes
* add default models for 'tap-carbon-intensity'.
* Meltano Analyze is now part of the package.
* removes database dependency from Meltano Analyze and uses .ma files
* update the error message when using Meltano from outside a project - [!238](https://gitlab.com/meltano/meltano/merge_requests/238)


## 0.3.0 - (2018-12-18)
---

### New
* updated Settings view so each database connection can be independently disconnected
* add `meltano select` to manage what is extracted by a tap.

### Changes
* documentation site will utilize a new static site generation tool called VuePress

* meltano.com will be deployed from the meltano repo

### Fixes
* model dropdown now updates when updating database (no longer requires page refresh)
* prevent model duplication that previously occurred after subsequent "Update Database" clicks


## 0.2.2 - (2018-12-11)
---

### Changes

* documentation site will utilize a new static site generation tool called VuePress
* first iteration of joins (working on a small scale)


## 0.2.1 - (2018-12-06)
---

### Fixes
* resolve version conflict for `idna==2.7`
* fix the `discover` command in the docker images
* fix the `add` command in the docker images
* fix module not found for meltano.core.permissions.utils


## 0.2.0 - (2018-12-04)
---

### New
* add `meltano permissions grant` command for generating permission queries for Postgres and Snowflake - [!90](https://gitlab.com/meltano/meltano/merge_requests/90)
* add 'tap-stripe' to the discovery

### Changes
* demo with [carbon intensity](https://gitlab.com/meltano/tap-carbon-intensity), no API keys needed
* .ma file extension WIP as alternative to lkml

### Fixes
* fix order in Meltano Analyze


## 0.1.4 - (2018-11-27)

### Fixes
* add default values for the 'www' command - [!185](https://gitlab.com/meltano/meltano/merge_requests/185)
* add CHANGELOG.md
* fix a problem with autodiscovery on taps - [!180](https://gitlab.com/meltano/meltano/merge_requests/180)

### Changes
* move the 'api' extra package into the default package
* add 'tap-fastly' to the discovery

---

## 0.1.3

### Changes
* remove `setuptools>=40` dependency
* `meltano` CLI is now in the `meltano` package

## 0.1.2

### Fixes
* target output state is now saved asynchronously

## 0.1.1

### Changes
* initial release<|MERGE_RESOLUTION|>--- conflicted
+++ resolved
@@ -12,14 +12,11 @@
 ### New
 * [#513](https://gitlab.com/meltano/meltano/issues/513) Added initial e2e tests for the UI
 * [#431](https://gitlab.com/meltano/meltano/issues/431) Add the `tap-zendesk` transform to Meltano. It is using the dbt package defined in https://gitlab.com/meltano/dbt-tap-zendesk
-<<<<<<< HEAD
-* [484] Adds meltano start to create a project from the UI
-=======
+* [484](https://gitlab.com/meltano/meltano/issues/484) Add meltano start to create a project from the UI
 * [#327](https://gitlab.com/meltano/meltano/issues/327) Add `meltano add --custom` switch to enable integration of custom plugins
 * [#540](https://gitlab.com/meltano/meltano/issues/540) Add CHANGELOG link in intro section of the docs
 * [#431](https://gitlab.com/meltano/meltano/issues/431) Add the `model-zendesk` plugin to Meltano. It includes .m5o files for analyzing data fetched using the Zendesk API. Repository used: https://gitlab.com/meltano/model-zendesk
 * [!544](https://gitlab.com/meltano/meltano/merge_requests/544) Add support for extracting data from CSV files by adding [tap-csv](https://gitlab.com/meltano/tap-csv) to Meltano
->>>>>>> 8d4a9838
 
 ### Changes
 
