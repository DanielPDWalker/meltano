--- conflicted
+++ resolved
@@ -14,12 +14,9 @@
 
 ### Fixes
 * resolve version conflict for `idna==2.7`
-<<<<<<< HEAD
 * fix the `discover` command in the docker images
 * fix the `add` command in the docker images
-=======
 * fix module not found for meltano.core.permissions.utils
->>>>>>> 1ece30db
 
 ### Breaks
 
