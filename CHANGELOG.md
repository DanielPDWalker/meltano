--- conflicted
+++ resolved
@@ -9,11 +9,8 @@
 ---
 
 ### New
-<<<<<<< HEAD
 * [#793](https://gitlab.com/meltano/meltano/issues/793) Add introduction module to Connector Settings to allow for helper text as far as signup and documentation links
-=======
 * [#796](https://gitlab.com/meltano/meltano/issues/796) Add dropdown option to Connector Settings to allow for more defined UI interactions
->>>>>>> 991dd622
 
 ### Changes
 * [#794](https://gitlab.com/meltano/meltano/issues/794) Update Snowflake fields to have descriptions and utilize tooltip UI
