--- conflicted
+++ resolved
@@ -9,11 +9,8 @@
 ---
 
 ### New
-<<<<<<< HEAD
 * [#477](https://gitlab.com/meltano/meltano/issues/477) Add ability for users to sign up for email newsletters
 * [!580](https://gitlab.com/meltano/meltano/merge_requests/580) Add sorting to plugins for improved UX, both UI via extractors/loaders/etc. and `meltano discover all` benefit from sorted results
-=======
->>>>>>> 54b0a76b
 
 ### Changes
 
