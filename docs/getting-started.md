--- conflicted
+++ resolved
@@ -27,53 +27,6 @@
 
 1. Create and navigate to a directory to hold your Meltano projects:
 
-<<<<<<< HEAD
-   ```bash
-   mkdir meltano-projects
-   cd meltano-projects
-   ```
-
-1. Install the [pipx](https://pypa.github.io/pipx/) package manager:
-
-   ```bash
-   python3 -m install --user pipx
-   python3 -m pipx ensurepath
-   #Note that the below commands are not needed in most cases
-   source ~/.bashrc
-   ```
-
-   <div class="notification is-info">
-       <p>For Windows, instead of source ~/.bashrc, you'll want to open a new PowerShell instance.</p>
-   </div>
-
-1. Install the [`meltano` package from PyPI](https://pypi.org/project/meltano/):
-
-   ```bash
-   pipx install meltano
-   ```
-
-1. Optionally, verify that the [`meltano` CLI](/reference/command-line-interface) is now available by viewing the version:
-
-   ```bash
-   meltano --version
-   ```
-
-If anything's not behaving as expected, refer to the ["Local Installation" section](/guide/installation#local-installation) of the [Installation guide](/guide/installation) for more details.
-
-### Docker installation
-
-Alternatively, and assuming you already have [Docker](https://www.docker.com/) installed and running,
-you can use the [`meltano/meltano` Docker image](https://hub.docker.com/r/meltano/meltano) which exposes the [`meltano` CLI command](/reference/command-line-interface) as its [entrypoint](https://docs.docker.com/engine/reference/builder/#entrypoint).
-
-1. Pull or update the latest version of the Meltano Docker image:
-
-   ```bash
-   docker pull meltano/meltano:latest
-   ```
-
-   By default, this image comes with the oldest version of Python supported by Meltano, currently Python 3.8.
-   If you'd like to use a newer version of Python instead, add a `-python<X.Y>` suffix to the image tag, e.g. `latest-python3.9`.
-=======
 ```bash
 mkdir meltano-projects
 cd meltano-projects
@@ -87,27 +40,11 @@
 #Note that the below commands are not needed in most cases
 source ~/.bashrc
 ```
->>>>>>> d687d95e
 
 <div class="notification is-info">
    <p>For Windows, instead of source ~/.bashrc, you'll want to open a new PowerShell instance.</p>
 </div>
 
-<<<<<<< HEAD
-   ```bash
-   docker run meltano/meltano --version
-   ```
-
-   Now, whenever this guide or the documentation asks you to run the `meltano` command, you'll need to run it using `docker run meltano/meltano <args>` as in the example above.
-
-   When running a `meltano` subcommand that requires access to your project (which you'll create in the next step), you'll also need to mount the project directory into the container and set it as the container's working directory:
-
-   ```bash
-   docker run -v $(pwd):/project -w /project meltano/meltano <args>
-   ```
-
-   If anything's not behaving as expected, refer to the ["Installing on Docker" section](/guide/installation#installing-on-docker) of the [Installation guide](/guide/installation) for more details.
-=======
 1. Install the [`meltano` package from the Python Package Index (PyPI)](https://pypi.org/project/meltano/):
 
 ```bash
@@ -121,7 +58,6 @@
 ```
 
 If anything's not performing as expected, refer to the ["Local Installation" section](/guide/installation#local-installation) of the [Installation guide](/guide/installation) for more details.
->>>>>>> d687d95e
 
 ## Create Your Meltano Project
 
@@ -133,34 +69,6 @@
 
 1. Navigate to the directory that you'd like to hold your Meltano projects if you haven't already done so:
 
-<<<<<<< HEAD
-   ```bash
-   mkdir meltano-projects
-   cd meltano-projects
-   ```
-
-1. Initialize a new project in a directory of your choosing using [`meltano init`](/reference/command-line-interface#init):
-
-   ```bash
-   meltano init <project directory name>
-
-   # For example:
-   meltano init my-meltano-project
-
-   # If you're using Docker, don't forget to mount the current working directory:
-   docker run -v $(pwd):/projects -w /projects meltano/meltano init my-meltano-project
-   ```
-
-   This will create a new directory with, among other things, your [`meltano.yml` project file](/concepts/project#meltano-yml-project-file):
-
-   ```yml
-   version: 1
-   project_id: <random UUID>
-   ```
-
-   It doesn't define any [plugins](/concepts/project#plugins), [environments](/concepts/environments), or [pipeline schedules](/concepts/project#schedules) yet.
-   Note that anonymous usage stats are enabled by default, if you're curious and want to learn more about how the product benefits from them or how to change the default settings see the [settings reference](/reference/settings#send-anonymous-usage-stats) page for more details.
-=======
 ```bash
 mkdir meltano-projects
 cd meltano-projects
@@ -185,15 +93,14 @@
 default_environment: dev
 project_id: <random UUID>
 environments:
-- name: dev
-- name: staging
-- name: prod
+  - name: dev
+  - name: staging
+  - name: prod
 ```
 
 The `meltano.yml` file does not define any [plugins](/concepts/project#plugins), or [pipeline schedules](/concepts/project#schedules) yet, but does include 3 [environments](/concepts/environments) that you can use if you wish.
 
 Note that anonymous usage stats are enabled by default; if you want to learn more about how the product benefits from them or how to change the default settings, see the [settings reference](/reference/settings#send-anonymous-usage-stats) page for more details.
->>>>>>> d687d95e
 
 1. Navigate to the newly created project directory:
 
@@ -206,17 +113,6 @@
 
 1. Optionally, if you'd like to version control your changes, initialize a [Git](https://git-scm.com/) repository and create an initial commit:
 
-<<<<<<< HEAD
-   ```bash
-   git init
-   git add --all
-   git commit -m 'Initial Meltano project'
-   ```
-
-   This will allow you to use [`git diff`](https://git-scm.com/docs/git-diff)
-   to easily check the impact of the [`meltano` commands](/reference/command-line-interface)
-   you'll run below on your project files, most notably your [`meltano.yml` project file](/concepts/project#meltano-yml-project-file).
-=======
 ```bash
 git init
 git add --all
@@ -224,7 +120,6 @@
 ```
 
 This will allow you to use [`git diff`](https://git-scm.com/docs/git-diff) to easily check the impact of the [`meltano` commands](/reference/command-line-interface) you'll run below on your project files, most notably your [`meltano.yml` project file](/concepts/project#meltano-yml-project-file).
->>>>>>> d687d95e
 
 ## View and Activate Your Environments
 
@@ -232,43 +127,23 @@
 
 1. List your available environments:
 
-<<<<<<< HEAD
-   ```bash
-   meltano environment list
-   ```
+```bash
+meltano environment list
+```
 
 1. Activate your environment for your shell session:
 
-   ```bash
-   export MELTANO_ENVIRONMENT=dev
-   ```
-
-   Alternatively you can include the `--environment=dev` argument to each meltano command. You should now see a log message that says `Environment 'dev' is active` each time you run a meltano command.
+```bash
+export MELTANO_ENVIRONMENT=dev
+```
+
+Alternatively you can include the `--environment=dev` argument to each meltano command. You should now see a log message that says `Environment 'dev' is active` each time you run a meltano command.
 
 1. [optional] Add a new environment:
 
-   ```bash
-   meltano environment add <environment name>
-   ```
-=======
-```bash
-meltano environment list
-```
-
-1. Activate your environment for your shell session:
-
-```bash
-export MELTANO_ENVIRONMENT=dev
-```
-
-Alternatively you can include the `--environment=dev` argument to each meltano command. You should now see a log message that says `Environment 'dev' is active` each time you run a meltano command.
-
-1. [optional] Add a new environment:
-
 ```bash
 meltano environment add <environment name>
 ```
->>>>>>> d687d95e
 
 ## Add an Extractor to Pull Data from a Source
 
@@ -405,22 +280,14 @@
 1. The simplest way to configure a new plugin in Meltano is using `interactive`:
 
    ```bash
-<<<<<<< HEAD
    meltano config <plugin> interactive
 
    # For example:
    meltano config tap-gitlab interactive
-=======
-   meltano config <plugin> list
-
-   # For example:
-   meltano config tap-gitlab list
->>>>>>> d687d95e
    ```
 
 Follow the prompts to step through all available settings, or select an individual setting to configure.
 
-<<<<<<< HEAD
 You can also optionally use the `list`, `set` and `unset` commands directly to view and change plugin configuration:
 
 - Find out what settings your extractor supports using [`meltano config <plugin> list`](/reference/command-line-interface#config):
@@ -468,42 +335,6 @@
   ```bash
   export TAP_GITLAB_PRIVATE_TOKEN=my_private_token
   ```
-=======
-   <div class="notification is-info">
-     <p>
-       <strong>See <a href="https://hub.meltano.com/extractors/gitlab#private-token">MeltanoHub for details</a> on how to get a GitLab `private_token` for tap-gitlab.</strong>
-     </p>
-   </div>
-
-   ```bash
-   meltano config <plugin> set <setting> <value>
-
-   # For example:
-   meltano config tap-gitlab set projects "meltano/meltano meltano/tap-gitlab"
-   meltano config tap-gitlab set start_date 2021-03-01T00:00:00Z
-   meltano config tap-gitlab set private_token my_private_token
-   ```
-
-   This will add the non-sensitive configuration to your [`meltano.yml` project file](/concepts/project#plugin-configuration):
-
-   ```yml
-   environments:
-     - name: dev
-       config:
-         plugins:
-           extractors:
-             - name: tap-gitlab
-               config:
-                 projects: meltano/meltano meltano/tap-gitlab
-                 start_date: "2021-10-01T00:00:00Z"
-   ```
-
-   Sensitive configuration (like `private_token`) will instead be stored in your project's [`.env` file](/concepts/project#env) so that it will not be checked into version control:
-
-   ```bash
-   export TAP_GITLAB_PRIVATE_TOKEN=my_private_token
-   ```
->>>>>>> d687d95e
 
 1. Optionally, verify that the configuration looks like what the Singer tap expects according to its documentation using [`meltano config <plugin>`](/reference/command-line-interface#config):
 
@@ -515,7 +346,6 @@
    ```
 
    This will show the current configuration:
-<<<<<<< HEAD
 
    ```json
    {
@@ -529,31 +359,13 @@
      "start_date": "2021-03-01T00:00:00Z"
    }
    ```
-=======
->>>>>>> d687d95e
-
-   ```json
-   {
-     "api_url": "https://gitlab.com",
-     "private_token": "my_private_token",
-     "groups": "",
-     "projects": "meltano/meltano meltano/tap-gitlab",
-     "ultimate_license": false,
-     "fetch_merge_request_commits": false,
-     "fetch_pipelines_extended": false,
-     "start_date": "2021-03-01T00:00:00Z"
-   }
-   ```
 
 ### Select Entities and Attributes to Extract
 
 Now that the extractor has been configured, it'll know where and how to find your data, but won't yet know which specific entities and attributes (tables and columns) you're interested in.
 
-<<<<<<< HEAD
-=======
 By default, Meltano will instruct extractors to extract all supported entities and attributes, but it's recommended that you [specify the specific entities and attributes you'd like to extract](/guide/integration#selecting-entities-and-attributes-for-extraction) to improve performance and save on bandwidth and storage.
 
->>>>>>> d687d95e
 _To learn more about selecting entities and attributes for extraction, refer to the [Data Integration (EL) guide](/guide/integration#selecting-entities-and-attributes-for-extraction)._
 
 <div class="notification is-info">
@@ -571,11 +383,7 @@
    meltano select tap-gitlab --list --all
    ```
 
-<<<<<<< HEAD
-   If this command fails with an error, this usually means that the Singer tap does not support [catalog discovery mode](https://hub.meltano.com/singer/spec#discovery-mode), and will always extract all supported entities and attributes.
-=======
    If this command fails with an error message, it usually means that the Singer tap does not support [catalog discovery mode](https://hub.meltano.com/singer/spec#discovery-mode) and will always extract all supported entities and attributes.
->>>>>>> d687d95e
 
 1. Assuming the previous command succeeded, select the desired entities and attributes for extraction using [`meltano select`](/reference/command-line-interface#select):
 
@@ -626,11 +434,7 @@
                  - "!*.*_url"
    ```
 
-<<<<<<< HEAD
-   Note that exclusion takes precedence over inclusion. If an attribute is excluded, there is no way to include it back without removing the exclusion pattern first. This is also detailed in the CLI documentation for the [`--exclude` parameter](/reference/command-line-interface#exclude-parameter).
-=======
    Note that exclusion takes precedence over inclusion. If an attribute is excluded, there is no way to include it back without removing the exclusion pattern. This information is also detailed in the CLI documentation for the [`--exclude` parameter](/reference/command-line-interface#exclude-parameter).
->>>>>>> d687d95e
 
 1. Optionally, verify that only the intended entities and attributes are now selected using [`meltano select --list`](/reference/command-line-interface#select):
 
@@ -661,11 +465,7 @@
 
 - `INCREMENTAL`: [Key-based Incremental Replication](/guide/integration#key-based-incremental-replication)
 
-<<<<<<< HEAD
-  The extractor uses the value of a specific column on the table (the [Replication Key](/guide/integration#replication-key), e.g. an `updated_at` timestamp or incrementing `id` integer) to identify what records were inserted or updated (but not deleted) since the last run (if any), and extracts only those records.
-=======
   The extractor uses the value of a specific column on the table (the [Replication Key](/guide/integration#replication-key), such as an `updated_at` timestamp or incrementing `id` integer) to identify what records were inserted or updated (but not deleted) since the last run (if any), and extracts only those records.
->>>>>>> d687d95e
 
 - `FULL_TABLE`: [Full Table Replication](/guide/integration#full-table-replication)
 
@@ -907,11 +707,7 @@
            default_target_schema: public
    ```
 
-<<<<<<< HEAD
-   Sensitive configuration (like `password`) will instead be stored in your project's [`.env` file](/concepts/project#env) so that it will not be checked into version control:
-=======
    Sensitive configuration information (such as `password`) will instead be stored in your project's [`.env` file](/concepts/project#env) so that it will not be checked into version control:
->>>>>>> d687d95e
 
    ```bash
    export TARGET_POSTGRES_PASSWORD=meltano
@@ -949,11 +745,7 @@
    }
    ```
 
-<<<<<<< HEAD
-## Run a data integration (EL) pipeline
-=======
 ## Run a Data Integration (EL) Pipeline
->>>>>>> d687d95e
 
 Now that [your Meltano project](#create-your-meltano-project), [extractor](#add-an-extractor-to-pull-data-from-a-source), and [loader](#add-a-loader-to-send-data-to-a-destination) are all set up, we've reached the final chapter of this adventure, and it's time to run your first data integration (EL) pipeline!
 
@@ -1072,11 +864,7 @@
    ```
 
    It will also automatically add a
-<<<<<<< HEAD
-   [`meltano elt` DAG generator](https://gitlab.com/meltano/files-airflow/-/blob/master/bundle/orchestrate/dags/meltano.py)
-=======
    [`meltano elt` DAG generator](https://github.com/meltano/files-airflow/blob/main/bundle/orchestrate/dags/meltano.py)
->>>>>>> d687d95e
    to your project's `orchestrate/dags` directory, where Airflow
    will be configured to look for [DAGs](https://airflow.apache.org/docs/apache-airflow/1.10.14/concepts.html#dags) by default.
 
@@ -1135,11 +923,7 @@
    Now all you need to do is start writing your dbt models in the `/transform/models` directory.
    This usually consists of a `source.yml` file defining the source tables you will be referencing inside your dbt models.
 
-<<<<<<< HEAD
-   For example the `/transform/models/tap_gitlab/source.yml` below configures dbt sources from the postgres tables where our tap-gitlab ELT job output to.
-=======
    For example, the `/transform/models/tap_gitlab/source.yml` below configures dbt sources from the postgres tables where our tap-gitlab ELT job output to.
->>>>>>> d687d95e
 
    Create and navigate to the `/transform/models/tap_gitlab` directory to hold your dbt models:
 
@@ -1161,11 +945,7 @@
          - name: tags
    ```
 
-<<<<<<< HEAD
-   The organization of your dbt project is up to you but if you'd like to run a specific set of models as part of a Meltano ELT pipeline it can be done via `meltano elt tap target --transform=run` which requires the model directory to match the extractor's name using snake_case (i.e. tap_gitlab) so it can automatically find your models. Running as part of a pipeline allows Meltano to simplify dbt configuration by inferring some of your settings based on the pipeline tap and target.
-=======
    The organization of your dbt project is up to you, but if you'd like to run a specific set of models as part of a Meltano ELT pipeline you can do so via `meltano elt tap target --transform=run`, which requires the model directory to match the extractor's name using snake_case (i.e. tap_gitlab) so it can automatically find your models. Running as part of a pipeline allows Meltano to simplify dbt configuration by inferring some of your settings based on the pipeline tap and target.
->>>>>>> d687d95e
 
    See more in the [Data Transformation (T) guide - transform in your ELT pipeline](/guide/transformation#transform-in-your-elt-pipeline).
 
@@ -1197,17 +977,6 @@
 1. Run your dbt models either using a pipeline transform:
 
    ```bash
-<<<<<<< HEAD
-   meltano elt <extractor> <loader>  --transform=run --job_id=<pipeline name>
-
-   # For example:
-   meltano elt tap-gitlab target-postgres --transform=run --job_id=gitlab-to-postgres
-   ```
-
-   Or alternatively you can run dbt directly using the `meltano invoke`, which requires more settings to be defined prior to running:
-
-   - First add the following configs to your dbt settings:
-=======
    meltano elt <extractor> <loader>  --transform=run --state-id=<pipeline name>
 
    # For example:
@@ -1217,33 +986,19 @@
    Alternatively, you can run dbt directly using the `meltano invoke`, which requires that more settings be defined prior to running:
 
    - First, add the following configs to your dbt settings:
->>>>>>> d687d95e
 
      ```bash
      meltano config dbt set target postgres
      meltano config dbt set source_schema public
      ```
 
-<<<<<<< HEAD
-   - Then add the following `env` config, which sets environment variables at runtime, to your dev environment in the meltano.yml file.
-=======
    - Next, add the following `env` config, which sets environment variables at runtime, to your dev environment in the meltano.yml file.
->>>>>>> d687d95e
 
      ```yaml
      environments:
        - name: dev
          config: ...
          env:
-<<<<<<< HEAD
-           PG_ADDRESS: localhost
-           PG_PORT: "5432"
-           PG_USERNAME: meltano
-           PG_DATABASE: warehouse
-     ```
-
-   - And finally add the postgres password to your `.env` file so that it doesnt get checked into git:
-=======
            TARGET_POSTGRES_HOST: localhost
            TARGET_POSTGRES_PORT: "5432"
            TARGET_POSTGRES_USER: meltano
@@ -1251,17 +1006,12 @@
      ```
 
    - Finally add the postgres password to your `.env` file so it doesn't get checked into git:
->>>>>>> d687d95e
 
      ```
      PG_PASSWORD="meltano"
      ```
 
-<<<<<<< HEAD
-   - After these configurations are set you can run the dbt models using `invoke`:
-=======
    - After these configurations are set, you can run the dbt models using `invoke`:
->>>>>>> d687d95e
 
      ```bash
      meltano invoke dbt:<command>
@@ -1270,11 +1020,7 @@
      meltano invoke dbt:run
      ```
 
-<<<<<<< HEAD
-   There is also a beta [`meltano run`](/reference/command-line-interface#run) command which allows you to execute dbt in the same way as `invoke` but in a much more flexible fashion. This allows for inline dbt execution and more advanced reverse ETL use cases:
-=======
    There is also a [`meltano run`](/reference/command-line-interface#run) command that allows you to execute dbt in the same way as `invoke` but in a much more flexible fashion. This allows for inline dbt execution and more advanced reverse ETL use cases:
->>>>>>> d687d95e
 
    ```bash
    meltano run <extractor> <loader> <other_plugins>
@@ -1283,11 +1029,7 @@
    meltano run tap-gitlab target-postgres dbt:test dbt:run tap-postgres target-gsheet
    ```
 
-<<<<<<< HEAD
-   After your transform run is complete you should see a new table named after your model `warehouse.analytics.commits_last_7d` in your target.
-=======
    After your transform run is complete, you should see a new table named after your model `warehouse.analytics.commits_last_7d` in your target.
->>>>>>> d687d95e
 
    See the [transformer docs](https://hub.meltano.com/transformers/dbt#commands) from other supported dbt commands like `dbt:test`, `dbt:seed`, `dbt:snapshot` and selection criteria like `dbt:run --models tap_gitlab.*`.
 
