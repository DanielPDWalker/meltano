--- conflicted
+++ resolved
@@ -9,11 +9,8 @@
 ---
 
 ### New
-<<<<<<< HEAD
 * [#750](https://gitlab.com/meltano/meltano/issues/750) Various UX updates (mostly tooltips) to make the configuration UI for scheduling orchestration easier to understand
-=======
 * [#739](https://gitlab.com/meltano/meltano/issues/739) Updated `discovery.yml` for better consistency of UI order within each connector's settings (authentication -> contextual -> start/end dates). Improved various settings' `kind`, `label`, and `description`. Added a `documentation` prop to provide a documentation link for involved settings (temp until we have better first class support for more complex setting types)
->>>>>>> c7a4a91d
 
 ### Changes
 
