--- conflicted
+++ resolved
@@ -74,15 +74,9 @@
                          class="navbar-item navbar-child">
               Database
             </router-link>
-<<<<<<< HEAD
-            <router-link :to="{name:'connectors', params: { projectSlug: currentProjectSlug }}"
+            <router-link :to="{name:'connectors'}"
                          class="navbar-item navbar-child">
               Connectors
-=======
-            <router-link to="/settings/roles"
-                         class="navbar-item navbar-child">
-              Roles
->>>>>>> a79ef5a6
             </router-link>
           </div>
         </div>
